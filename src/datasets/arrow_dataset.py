# coding=utf-8
# Copyright 2020 The HuggingFace Authors.
#
# Licensed under the Apache License, Version 2.0 (the "License");
# you may not use this file except in compliance with the License.
# You may obtain a copy of the License at
#
#     http://www.apache.org/licenses/LICENSE-2.0
#
# Unless required by applicable law or agreed to in writing, software
# distributed under the License is distributed on an "AS IS" BASIS,
# WITHOUT WARRANTIES OR CONDITIONS OF ANY KIND, either express or implied.
# See the License for the specific language governing permissions and
# limitations under the License.

# Lint as: python3
""" Simple Dataset wrapping an Arrow Table."""

import contextlib
import copy
import json
import os
import pickle
import shutil
import tempfile
from collections.abc import Iterable, Mapping
from dataclasses import asdict
from functools import wraps
from math import ceil, floor
from pathlib import Path
from typing import TYPE_CHECKING, Any, BinaryIO, Callable, Dict, Iterator, List, Optional, Tuple, Union

import fsspec
import numpy as np
import pandas as pd
import pyarrow as pa
from multiprocess import Pool, RLock
from tqdm.auto import tqdm

from . import config
from .arrow_reader import ArrowReader
from .arrow_writer import ArrowWriter, OptimizedTypedSequence
from .features import Features, Value, cast_to_python_objects
from .filesystems import extract_path_from_uri, is_remote_filesystem
from .fingerprint import (
    fingerprint_transform,
    generate_fingerprint,
    generate_random_fingerprint,
    get_temporary_cache_files_directory,
    is_caching_enabled,
    update_fingerprint,
)
from .formatting import format_table, get_format_type_from_alias, get_formatter, query_table
from .info import DatasetInfo
from .search import IndexableMixin
from .splits import NamedSplit
from .utils import columns_dict_to_list_of_dicts, exact_zip
from .utils.deprecation_utils import deprecated
from .utils.logging import WARNING, get_logger, get_verbosity, set_verbosity_warning
from .utils.typing import PathLike


if TYPE_CHECKING:
    from .dataset_dict import DatasetDict

logger = get_logger(__name__)

if int(pa.__version__.split(".")[0]) == 0:
    PYARROW_V0 = True
else:
    PYARROW_V0 = False


class DatasetInfoMixin(object):
    """This base class exposes some attributes of DatasetInfo
    at the base level of the Dataset for easy access.
    """

    def __init__(self, info: DatasetInfo, split: Optional[NamedSplit]):
        self._info = info
        self._split = split

    @property
    def info(self):
        """ :class:`datasets.DatasetInfo` object containing all the metadata in the dataset."""
        return self._info

    @property
    def split(self):
        """ :class:`datasets.NamedSplit` object corresponding to a named dataset split."""
        return self._split

    @property
    def builder_name(self) -> str:
        return self._info.builder_name

    @property
    def citation(self) -> str:
        return self._info.citation

    @property
    def config_name(self) -> str:
        return self._info.config_name

    @property
    def dataset_size(self) -> Optional[int]:
        return self._info.dataset_size

    @property
    def description(self) -> str:
        return self._info.description

    @property
    def download_checksums(self) -> Optional[dict]:
        return self._info.download_checksums

    @property
    def download_size(self) -> Optional[int]:
        return self._info.download_size

    @property
    def features(self) -> Features:
        return self._info.features

    @property
    def homepage(self) -> Optional[str]:
        return self._info.homepage

    @property
    def license(self) -> Optional[str]:
        return self._info.license

    @property
    def size_in_bytes(self) -> Optional[int]:
        return self._info.size_in_bytes

    @property
    def supervised_keys(self):
        return self._info.supervised_keys

    @property
    def version(self):
        return self._info.version


class DatasetTransformationNotAllowedError(Exception):
    pass


def replayable_table_alteration(func):
    """
    Wrapper for dataset transforms that modify an existing table
    to save the alteration in order to be able to replay it later.

    This happens when the Dataset is pickled and if the table is reloaded from the disk.
    In this case we have to re-alter the table using the history of transforms.

    The replay happens in the __setstate__ method.
    """

    @wraps(func)
    def wrapper(*args, **kwargs):
        if args:
            self: "Dataset" = args[0]
            args = args[1:]
        else:
            self: "Dataset" = kwargs.pop("self")
        # an history item is a tuple of the method name to call and then the args and the kwargs
        new_inplace_history_item = (func.__name__, copy.deepcopy(args), copy.deepcopy(kwargs))
        # apply actual function
        out: Optional["Dataset"] = func(self, *args, **kwargs)
        # get the dataset to update (to handle both in-place and not in-place transforms)
        dataset: "Dataset" = out if out is not None else self
        # update the history to be able to replay it later
        for inplace_hist_per_file in dataset._inplace_history:
            inplace_hist_per_file["transforms"].append(new_inplace_history_item)
        return out

    wrapper._decorator_name_ = "table_alteration"
    return wrapper


def transmit_format(func):
    """Wrapper for dataset transforms that recreate a new Dataset to transmit the format of the original dataset to the new dataset"""

    @wraps(func)
    def wrapper(*args, **kwargs):
        if args:
            self: "Dataset" = args[0]
            args = args[1:]
        else:
            self: "Dataset" = kwargs.pop("self")
        # don't use self.format since it returns a list of columns for 'columns' even if self_format_columns is None
        unformatted_columns = set(self.column_names) - set(self._format_columns or [])
        self_format = {
            "type": self._format_type,
            "format_kwargs": self._format_kwargs,
            "columns": self._format_columns,
            "output_all_columns": self._output_all_columns,
        }
        # apply actual function
        out: Union["Dataset", "DatasetDict"] = func(self, *args, **kwargs)
        datasets: List["Dataset"] = list(out.values()) if isinstance(out, dict) else [out]
        # re-apply format to the output
        for dataset in datasets:
            new_format = self_format.copy()
            if new_format["columns"] is not None:  # new formatted columns = (columns - previously unformatted columns)
                # sort the columns to have a deterministic list of columns that we can compare with `out_format`
                new_format["columns"] = sorted(set(dataset.column_names) - unformatted_columns)
            out_format = {
                "type": dataset._format_type,
                "format_kwargs": dataset._format_kwargs,
                "columns": sorted(dataset._format_columns) if dataset._format_columns is not None else None,
                "output_all_columns": dataset._output_all_columns,
            }
            if out_format != new_format:  # only apply if there's a change not to update the fingerprint for nothing
                dataset.set_format(**new_format)
        return out

    wrapper._decorator_name_ = "transmit_format"
    return wrapper


class Dataset(DatasetInfoMixin, IndexableMixin):
    """A Dataset backed by an Arrow table or Record Batch."""

    def __init__(
        self,
        arrow_table: pa.Table,
        data_files: Optional[List[dict]] = None,
        info: Optional[DatasetInfo] = None,
        split: Optional[NamedSplit] = None,
        indices_table: Optional[pa.Table] = None,
        indices_data_files: Optional[List[dict]] = None,
        fingerprint: Optional[str] = None,
        inplace_history: Optional[List[dict]] = None,
    ):
        info = info.copy() if info is not None else DatasetInfo()
        DatasetInfoMixin.__init__(self, info=info, split=split)
        IndexableMixin.__init__(self)
        self._data: pa.Table = arrow_table
        self._indices: Optional[pa.Table] = indices_table
        self._data_files: List[dict] = data_files if data_files is not None else []
        self._indices_data_files: List[dict] = indices_data_files if indices_data_files is not None else []
        self._inplace_history: List[dict] = (
            inplace_history
            if inplace_history is not None
            else [{"transforms": []} for _ in range(len(self._data_files))]
        )
        self._format_type: Optional[str] = None
        self._format_kwargs: dict = {}
        self._format_columns: Optional[list] = None
        self._output_all_columns: bool = False
        self._fingerprint: str = fingerprint

        # Read metadata

        if self._data.schema.metadata is not None and "huggingface".encode("utf-8") in self._data.schema.metadata:
            metadata = json.loads(self._data.schema.metadata["huggingface".encode("utf-8")].decode())
            if "info" in metadata and self.info.features is None:  # try to load features from the arrow file metadata
                self._info.features = DatasetInfo.from_dict(metadata["info"]).features
            if (
                "fingerprint" in metadata and self._fingerprint is None
            ):  # try to load fingerprint from the arrow file metadata
                self._fingerprint = metadata["fingerprint"]

        # Infer features if None

        inferred_features = Features.from_arrow_schema(arrow_table.schema)
        if self.info.features is None:
            self.info.features = inferred_features

        # Infer fingerprint if None

        if self._fingerprint is None:
            self._fingerprint = generate_fingerprint(self)

        # Sanity checks

        assert self.features is not None, "Features can't be None in a Dataset object"
        assert self._fingerprint is not None, "Fingerprint can't be None in a Dataset object"
        if self.info.features.type != inferred_features.type:
            raise ValueError(
                "External features info don't match the dataset:\nGot\n{}\nwith type\n{}\n\nbut expected something like\n{}\nwith type\n{}".format(
                    self.info.features, self.info.features.type, inferred_features, inferred_features.type
                )
            )

        if self._indices is not None:
            assert pa.types.is_unsigned_integer(
                self._indices.column(0)[0].type
            ), f"indices must be an Arrow table of unsigned integers, current type is {self._indices.column(0)[0].type}"

    @classmethod
    def from_file(
        cls,
        filename: str,
        info: Optional[DatasetInfo] = None,
        split: Optional[NamedSplit] = None,
        indices_filename: Optional[str] = None,
        in_memory: bool = False,
    ) -> "Dataset":
        """Instantiate a Dataset backed by an Arrow table at filename.

        Args:
            filename (str): File name of the dataset.
            info (DatasetInfo, optional): Dataset information, like description, citation, etc.
            split (NamedSplit, optional): Name of the dataset split.
            indices_filename (str, optional): File names of the indices.
            in_memory (bool, default False): Whether to copy the data in-memory.

        Returns:
            datasets.Dataset
        """
        pa_table = ArrowReader.read_table(filename, in_memory=in_memory)
        data_files = [{"filename": filename}] if not in_memory else None

        if indices_filename is not None:
            indices_pa_table = ArrowReader.read_table(indices_filename, in_memory=in_memory)
            indices_data_files = [{"filename": indices_filename}] if not in_memory else None
        else:
            indices_pa_table = None
            indices_data_files = None

        return cls(
            arrow_table=pa_table,
            data_files=data_files,
            info=info,
            split=split,
            indices_table=indices_pa_table,
            indices_data_files=indices_data_files,
        )

    @classmethod
    def from_buffer(
        cls,
        buffer: pa.Buffer,
        info: Optional[DatasetInfo] = None,
        split: Optional[NamedSplit] = None,
        indices_buffer: Optional[pa.Buffer] = None,
    ) -> "Dataset":
        """ Instantiate a Dataset backed by an Arrow buffer """
        stream = pa.BufferReader(buffer)
        f = pa.ipc.open_stream(stream)
        pa_table = f.read_all()

        if indices_buffer is not None:
            indices_mmap = pa.BufferReader(indices_buffer)
            indices_f = pa.ipc.open_stream(indices_mmap)
            indices_pa_table = indices_f.read_all()
        else:
            indices_pa_table = None

        return cls(pa_table, info=info, split=split, indices_table=indices_pa_table)

    @classmethod
    def from_pandas(
        cls,
        df: pd.DataFrame,
        features: Optional[Features] = None,
        info: Optional[DatasetInfo] = None,
        split: Optional[NamedSplit] = None,
    ) -> "Dataset":
        """
        Convert :obj:``pandas.DataFrame`` to a "obj"``pyarrow.Table`` to create a :obj:``datasets.Dataset``.

        The column types in the resulting Arrow Table are inferred from the dtypes of the pandas.Series in the DataFrame. In the case of non-object
        Series, the NumPy dtype is translated to its Arrow equivalent. In the case of `object`, we need to guess the datatype by looking at the
        Python objects in this Series.

        Be aware that Series of the `object` dtype don't carry enough information to always lead to a meaningful Arrow type. In the case that
        we cannot infer a type, e.g. because the DataFrame is of length 0 or the Series only contains None/nan objects, the type is set to
        null. This behavior can be avoided by constructing explicit features and passing it to this function.

        Args:
            df (:obj:``pandas.DataFrame``): the dataframe that contains the dataset.
            features (:obj:``datasets.Features``, `optional`, defaults to :obj:``None``): If specified, the features types of the dataset
            info (:obj:``datasets.DatasetInfo``, `optional`, defaults to :obj:``None``): If specified, the dataset info containing info like
                description, citation, etc.
            split (:obj:``datasets.NamedSplit``, `optional`, defaults to :obj:``None``): If specified, the name of the dataset split.
        """
        if info is not None and features is not None and info.features != features:
            raise ValueError(
                "Features specified in `features` and `info.features` can't be different:\n{}\n{}".format(
                    features, info.features
                )
            )
        features = features if features is not None else info.features if info is not None else None
        if info is None:
            info = DatasetInfo()
        info.features = features
        pa_table: pa.Table = pa.Table.from_pandas(
            df=df, schema=pa.schema(features.type) if features is not None else None
        )
        return cls(pa_table, info=info, split=split)

    @classmethod
    def from_dict(
        cls,
        mapping: dict,
        features: Optional[Features] = None,
        info: Optional[Any] = None,
        split: Optional[Any] = None,
    ) -> "Dataset":
        """
        Convert :obj:``dict`` to a "obj"``pyarrow.Table`` to create a :obj:``datasets.Dataset``.

        Args:
            mapping (:obj:``mapping``): A mapping of strings to Arrays or Python lists.
            features (:obj:``datasets.Features``, `optional`, defaults to :obj:``None``): If specified, the features types of the dataset
            info (:obj:``datasets.DatasetInfo``, `optional`, defaults to :obj:``None``): If specified, the dataset info containing info like
                description, citation, etc.
            split (:obj:``datasets.NamedSplit``, `optional`, defaults to :obj:``None``): If specified, the name of the dataset split.
        """
        if info is not None and features is not None and info.features != features:
            raise ValueError(
                "Features specified in `features` and `info.features` can't be different:\n{}\n{}".format(
                    features, info.features
                )
            )
        features = features if features is not None else info.features if info is not None else None
        if info is None:
            info = DatasetInfo()
        info.features = features
        if features is not None:
            mapping = features.encode_batch(mapping)
        else:
            mapping = cast_to_python_objects(mapping)
        mapping = {
            col: OptimizedTypedSequence(data, type=features.type[col].type if features is not None else None, col=col)
            for col, data in mapping.items()
        }
        pa_table: pa.Table = pa.Table.from_pydict(mapping=mapping)
        return cls(pa_table, info=info, split=split)

    @staticmethod
    def from_csv(
        path_or_paths: Union[PathLike, List[PathLike]],
        split: Optional[NamedSplit] = None,
        features: Optional[Features] = None,
        cache_dir: str = None,
        keep_in_memory: bool = False,
        **kwargs,
    ):
        """Create Dataset from CSV file(s).

        Args:
            path_or_paths (path-like or list of path-like): Path(s) of the CSV file(s).
            split (:class:`NamedSplit`, optional): Split name to be assigned to the dataset.
            features (:class:`Features`, optional): Dataset features.
            cache_dir (str, optional, default="~/datasets"): Directory to cache data.
            keep_in_memory (bool, default=False): Whether to copy the data in-memory.
            **kwargs: Keyword arguments to be passed to :meth:`pandas.read_csv`.

        Returns:
            :class:`Dataset`
        """
        # Dynamic import to avoid circular dependency
        from .io.csv import CsvDatasetReader

        return CsvDatasetReader(
            path_or_paths, split=split, features=features, cache_dir=cache_dir, keep_in_memory=keep_in_memory, **kwargs
        ).read()

    @staticmethod
    def from_json(
        path_or_paths: Union[PathLike, List[PathLike]],
        split: Optional[NamedSplit] = None,
        features: Optional[Features] = None,
        cache_dir: str = None,
        keep_in_memory: bool = False,
        field: Optional[str] = None,
        **kwargs,
    ):
        """Create Dataset from JSON or JSON Lines file(s).

        Args:
            path_or_paths (path-like or list of path-like): Path(s) of the JSON or JSON Lines file(s).
            split (:class:`NamedSplit`, optional): Split name to be assigned to the dataset.
            features (:class:`Features`, optional): Dataset features.
            cache_dir (str, optional, default="~/datasets"): Directory to cache data.
            keep_in_memory (bool, default=False): Whether to copy the data in-memory.
            field (str, optional): Field name of the JSON file where the dataset is contained in.
            **kwargs: Keyword arguments to be passed to :class:`JsonConfig`.

        Returns:
            :class:`Dataset`
        """
        # Dynamic import to avoid circular dependency
        from .io.json import JsonDatasetReader

        return JsonDatasetReader(
            path_or_paths,
            split=split,
            features=features,
            cache_dir=cache_dir,
            keep_in_memory=keep_in_memory,
            field=field,
            **kwargs,
        ).read()

    @staticmethod
    def from_text(
        path_or_paths: Union[PathLike, List[PathLike]],
        split: Optional[NamedSplit] = None,
        features: Optional[Features] = None,
        cache_dir: str = None,
        keep_in_memory: bool = False,
        **kwargs,
    ):
        """Create Dataset from text file(s).

        Args:
            path_or_paths (path-like or list of path-like): Path(s) of the text file(s).
            split (:class:`NamedSplit`, optional): Split name to be assigned to the dataset.
            features (:class:`Features`, optional): Dataset features.
            cache_dir (str, optional, default="~/datasets"): Directory to cache data.
            keep_in_memory (bool, default=False): Whether to copy the data in-memory.
            **kwargs: Keyword arguments to be passed to :class:`TextConfig`.

        Returns:
            :class:`Dataset`
        """
        # Dynamic import to avoid circular dependency
        from .io.text import TextDatasetReader

        return TextDatasetReader(
            path_or_paths, split=split, features=features, cache_dir=cache_dir, keep_in_memory=keep_in_memory, **kwargs
        ).read()

    def __del__(self):
        if hasattr(self, "_data"):
            del self._data
        if hasattr(self, "_indices"):
            del self._indices

    def __getstate__(self):
        state = self.__dict__.copy()
        state["_info"] = json.dumps(asdict(state["_info"]))
        state["_split"] = str(state["_split"]) if isinstance(state["_split"], NamedSplit) else state["_split"]
        if self._data_files:
            state["_data"] = None
        if self._indices_data_files:
            state["_indices"] = None
        logger.debug("Copying history")
        state["_inplace_history"] = [{"transforms": list(h["transforms"])} for h in state["_inplace_history"]]
        return state

    def __setstate__(self, state):
        assert (
            state.get("_data") is not None or state.get("_data_files") is not None
        ), "tried to unpickle a dataset without arrow_table or data_files"
        state = state.copy()
        state["_info"] = DatasetInfo.from_dict(json.loads(state["_info"]))
        state["_split"] = NamedSplit(state["_split"]) if isinstance(state["_split"], str) else state["_split"]
        self.__dict__ = state
        reader = ArrowReader("", self.info)
        # Read arrow tables
        if self._data is None and self._data_files:
            tables = []
            for data_file, inplace_hist_per_file in zip(self._data_files, self._inplace_history):
                # Replay in-place history of transforms (cast_, rename_column_, etc.)
                pa_table = reader._read_files([data_file])
                sub_dataset = Dataset(pa_table, fingerprint="")
                for inplace_transform_name, args, kwargs in inplace_hist_per_file["transforms"]:
                    out = getattr(sub_dataset, inplace_transform_name)(*args, **kwargs)
                    sub_dataset = sub_dataset if out is None else out
                tables.append(sub_dataset._data)
            tables = [t for t in tables if len(t) > 0]
            # fix all-empty tables
            tables = tables or [pa.Table.from_batches([], schema=pa.schema(self.info.features.type))]
            self._data = pa.concat_tables(tables)
        reader = ArrowReader("", DatasetInfo(features=Features({"indices": Value("int64")})))
        if self._indices is None and self._indices_data_files:
            self._indices = reader._read_files(self._indices_data_files)

    def save_to_disk(self, dataset_path: str, fs=None):
        """
        Saves a dataset to a dataset directory, or in a filesystem using either :class:`~filesystems.S3FileSystem` or
        any implementation of ``fsspec.spec.AbstractFileSystem``.

        Args:
            dataset_path (``str``): Path (e.g. `dataset/train`) or remote URI (e.g. `s3://my-bucket/dataset/train`) of
                the dataset directory where the dataset will be saved to.
            fs (:class:`~filesystems.S3FileSystem`, ``fsspec.spec.AbstractFileSystem``, optional, defaults ``None``):
                Instance of the remote filesystem used to download the files from.
        """
        assert (
            not self.list_indexes()
        ), "please remove all the indexes using `dataset.drop_index` before saving a dataset"
        self = pickle.loads(pickle.dumps(self))

        if is_remote_filesystem(fs):
            dataset_path = extract_path_from_uri(dataset_path)
        else:
            fs = fsspec.filesystem("file")

        # create temporary directory for saving
        with tempfile.TemporaryDirectory() as temp_dataset_path:
            fs.makedirs(dataset_path, exist_ok=True)

            # Write indices if needed
            if self._indices is not None:
                if not self._indices_data_files:
                    cache_file_name = os.path.join(temp_dataset_path, "indices.arrow")
                    with ArrowWriter(path=cache_file_name) as writer:
                        writer.write_table(self._indices)
                        writer.finalize()
                    self._indices_data_files = [{"filename": cache_file_name}]
            # Write dataset if needed
            if not self._data_files or any(len(h["transforms"]) > 0 for h in self._inplace_history):
                cache_file_name = os.path.join(temp_dataset_path, "dataset.arrow")
                with ArrowWriter(path=cache_file_name) as writer:
                    writer.write_table(self._data)
                    writer.finalize()
                self._data_files = [{"filename": cache_file_name}]
                self._inplace_history = [{"transforms": []}]
            # Copy all files into the dataset directory
            for data_file in self._data_files + self._indices_data_files:
                src = Path(data_file["filename"])
                dest = Path(dataset_path).joinpath(src.name)
                if fs.protocol != "file":
                    fs.put(src.as_posix(), dest.as_posix())
                elif src.as_posix() != dest.as_posix():
                    fs.put(src.as_posix(), dest.as_posix())
                # Change path to relative path from inside the destination directory
                data_file["filename"] = src.name

            # Get state
            state = self.__getstate__()
            dataset_info = json.loads(state.pop("_info"))
            assert state.get("_data") is None, "arrow table needs to be memory mapped"
            assert state.get("_indices") is None, "arrow table needs to be memory mapped"
            assert all(
                len(h["transforms"]) == 0 for h in state.get("_inplace_history", [])
            ), "in-place history needs to be empty"
            for k in state["_format_kwargs"].keys():
                try:
                    json.dumps(state["_format_kwargs"][k])
                except TypeError as e:
                    raise TypeError(str(e) + f"\nThe format kwargs must be jSON serializable, but key '{k}' isn't.")
            # Serialize state
            with fs.open(Path(dataset_path).joinpath("state.json").as_posix(), "w", encoding="utf-8") as state_file:
                json.dump(state, state_file, indent=2, sort_keys=True)
            with fs.open(
                Path(dataset_path).joinpath("dataset_info.json").as_posix(), "w", encoding="utf-8"
            ) as dataset_info_file:
                json.dump(dataset_info, dataset_info_file, indent=2, sort_keys=True)
            logger.info("Dataset saved in {}".format(dataset_path))

    @staticmethod
    def load_from_disk(dataset_path: str, fs=None) -> "Dataset":
        """
        Loads a dataset that was previously saved using :meth:`save_to_disk` from a dataset directory, or from a
        filesystem using either :class:`~filesystems.S3FileSystem` or any implementation of ``fsspec.spec.AbstractFileSystem``.

        Args:
            dataset_path (``str``): Path (e.g. `dataset/train`) or remote URI (e.g. `s3//my-bucket/dataset/train`) of
                the dataset directory where the dataset will be loaded from.
            fs (:class:`~filesystems.S3FileSystem`, ``fsspec.spec.AbstractFileSystem``, optional, defaults ``None``):
                Instance of the remote filesystem used to download the files from.

        Returns:
            :class:`Dataset` or :class:`DatasetDict`.
                - if `dataset_path` is a path of a dataset directory: the :class:`Dataset` requested,
                - if `dataset_path` is a path of a dataset dict directory: a :class:`DatasetDict` with each split.
        """
        # copies file from filesystem if it is remote filesystem to local filesystem and modifies dataset_path to temp directory containing local copies
        if is_remote_filesystem(fs):
            src_dataset_path = extract_path_from_uri(dataset_path)
            tmp_dir = tempfile.TemporaryDirectory()
            dataset_path = Path(tmp_dir.name).joinpath(src_dataset_path)
            fs.download(src_dataset_path, dataset_path.as_posix(), recursive=True)

        with open(Path(dataset_path).joinpath("state.json").as_posix(), "r", encoding="utf-8") as state_file:
            state = json.load(state_file)
        with open(
            Path(dataset_path).joinpath("dataset_info.json").as_posix(), "r", encoding="utf-8"
        ) as dataset_info_file:
            dataset_info = json.load(dataset_info_file)
        state["_info"] = json.dumps(dataset_info)
        dataset = Dataset.from_dict({})
        state = {k: state[k] for k in dataset.__dict__.keys()}  # in case we add new fields
        # Change path to absolute path
        for data_file in state.get("_data_files", []) + state.get("_indices_data_files", []):
            data_file["filename"] = Path(dataset_path).joinpath(data_file["filename"]).as_posix()
        dataset.__setstate__(state)

        if "tmp_dir" in vars() and os.path.exists(tmp_dir.name):
            shutil.rmtree(tmp_dir.name, ignore_errors=True)
        return dataset

    @property
    def data(self) -> pa.Table:
        """The Apache Arrow table backing the dataset."""
        return self._data

    @property
    def cache_files(self):
        """The cache file containing the Apache Arrow table backing the dataset."""
        return self._data_files

    @property
    def num_columns(self) -> int:
        """Number of columns in the dataset."""
        return self._data.num_columns

    @property
    def num_rows(self) -> int:
        """Number of rows in the dataset (same as :func:`datasets.Dataset.__len__`)."""
        if self._indices is not None:
            return self._indices.num_rows
        return self._data.num_rows

    @property
    def column_names(self) -> List[str]:
        """Names of the columns in the dataset. """
        return self._data.column_names

    @property
    def shape(self) -> Tuple[int, int]:
        """Shape of the dataset (number of columns, number of rows)."""
        if self._indices is not None:
            return (self._indices.num_rows, self._data.num_columns)
        return self._data.shape

    def unique(self, column: str) -> List[Any]:
        """Return a list of the unique elements in a column.

        This is implemented in the low-level backend and as such, very fast.

        Args:
            column (:obj:`str`):
                column name (list all the column names with :func:`datasets.Dataset.column_names`)

        Returns: :obj:`list` of unique elements in the given column.

        """
        if column not in self._data.column_names:
            raise ValueError(f"Column ({column}) not in table columns ({self._data.column_names}).")

        if self._indices is not None and self._indices.num_rows != self._data.num_rows:
            raise ValueError(
                f"This dataset is a shallow copy using an indices mapping of another Datset {self._data.num_rows}."
                f"The `Dataset.unique()` method is currently not handled on shallow copy. Please use `Dataset.flatten_indices()` "
                f"to create a deep copy of the dataset and be able to use `Dataset.unique()`."
            )

        return self._data.column(column).unique().to_pylist()

    @deprecated()
    @replayable_table_alteration
    @fingerprint_transform(inplace=True)
    def dictionary_encode_column_(self, column: str):
        """Dictionary encode a column.

        Dictionary encode can reduce the size of a column with many repetitions (e.g. string labels columns)
        by storing a dictionary of the strings. This only affect the internal storage.

        .. deprecated:: 1.4.0

        Args:
            column (:obj:`str`):

        """
        if column not in self._data.column_names:
            raise ValueError(f"Column ({column}) not in table columns ({self._data.column_names}).")
        casted_schema: pa.Schema = self._data.schema
        field_index = casted_schema.get_field_index(column)
        field: pa.Field = casted_schema.field(field_index)
        casted_field = pa.field(field.name, pa.dictionary(pa.int32(), field.type), nullable=False)
        casted_schema.set(field_index, casted_field)
        self._data = self._data.cast(casted_schema)
        self.info.features = Features.from_arrow_schema(self._data.schema)

    @deprecated(help_message="Use Dataset.flatten instead.")
    @replayable_table_alteration
    @fingerprint_transform(inplace=True)
    def flatten_(self, max_depth=16):
        """In-place version of :meth:`Dataset.flatten`.

        .. deprecated:: 1.4.0
            Use :meth:`Dataset.flatten` instead.
        """
        for depth in range(1, max_depth):
            if any(isinstance(field.type, pa.StructType) for field in self._data.schema):
                self._data = self._data.flatten()
            else:
                break
        if self.info is not None:
            self.info.features = Features.from_arrow_schema(self._data.schema)
        logger.info(
            "Flattened dataset from depth {} to depth {}.".format(depth, 1 if depth + 1 < max_depth else "unknown")
        )

    @replayable_table_alteration
    @fingerprint_transform(inplace=False)
    def flatten(self, new_fingerprint, max_depth=16) -> "Dataset":
        """Flattens the table.
        Each column with a struct type is flattened into one column per struct field.
        Other columns are left unchanged.

        Returns:
            A copy of the dataset with flattened columns
        """
        dataset = copy.deepcopy(self)
        for depth in range(1, max_depth):
            if any(isinstance(field.type, pa.StructType) for field in dataset._data.schema):
                dataset._data = dataset._data.flatten()
            else:
                break
        if dataset.info is not None:
            dataset.info.features = Features.from_arrow_schema(dataset._data.schema)
        logger.info(
            "Flattened dataset from depth {} to depth {}.".format(depth, 1 if depth + 1 < max_depth else "unknown")
        )
        dataset._fingerprint = new_fingerprint
        return dataset

    @deprecated(help_message="Use Dataset.cast instead.")
    @replayable_table_alteration
    @fingerprint_transform(inplace=True)
    def cast_(self, features: Features):
        """In-place version of :meth:`Dataset.cast`.

        .. deprecated:: 1.4.0
            Use :meth:`Dataset.cast` instead.

        Args:
            features (:class:`datasets.Features`): New features to cast the dataset to.
                The name of the fields in the features must match the current column names.
                The type of the data must also be convertible from one type to the other.
                For non-trivial conversion, e.g. string <-> ClassLabel you should use :func:`map` to update the Dataset.
        """
        if sorted(features) != sorted(self._data.column_names):
            raise ValueError(
                f"The columns in features ({list(features)}) must be identical "
                f"as the columns in the dataset: {self._data.column_names}"
            )

        self._info.features = features
        type = features.type
        schema = pa.schema({col_name: type[col_name].type for col_name in self._data.column_names})
        self._data = self._data.cast(schema)

    @replayable_table_alteration
    @fingerprint_transform(inplace=False)
    def cast(self, features: Features, new_fingerprint) -> "Dataset":
        """
        Cast the dataset to a new set of features.

        Args:
            features (:class:`datasets.Features`): New features to cast the dataset to.
                The name of the fields in the features must match the current column names.
                The type of the data must also be convertible from one type to the other.
                For non-trivial conversion, e.g. string <-> ClassLabel you should use :func:`map` to update the Dataset.

        Returns:
            A copy of the dataset with casted features
        """
        dataset = copy.deepcopy(self)
        if sorted(features) != sorted(dataset._data.column_names):
            raise ValueError(
                f"The columns in features ({list(features)}) must be identical "
                f"as the columns in the dataset: {dataset._data.column_names}"
            )

        dataset._info.features = features
        type = features.type
        schema = pa.schema({col_name: type[col_name].type for col_name in dataset._data.column_names})
        dataset._data = dataset._data.cast(schema)
        dataset._fingerprint = new_fingerprint
        return dataset

    @deprecated(help_message="Use Dataset.remove_columns instead.")
    @replayable_table_alteration
    @fingerprint_transform(inplace=True)
    def remove_columns_(self, column_names: Union[str, List[str]]):
        """In-place version of :meth:`Dataset.remove_columns`.

        .. deprecated:: 1.4.0
            Use :meth:`Dataset.remove_columns` instead.

        Args:
            column_names (:obj:`Union[str, List[str]]`): Name of the column(s) to remove.
        """
        if isinstance(column_names, str):
            column_names = [column_names]

        for column_name in column_names:
            if column_name not in self._data.column_names:
                raise ValueError(
                    f"Column name {column_name} not in the dataset. "
                    f"Current columns in the dataset: {self._data.column_names}"
                )

        for column_name in column_names:
            del self._info.features[column_name]

        self._data = self._data.drop(column_names)

    @replayable_table_alteration
    @fingerprint_transform(inplace=False)
    def remove_columns(self, column_names: Union[str, List[str]], new_fingerprint) -> "Dataset":
        """
        Remove one or several column(s) in the dataset and
        the features associated to them.

        You can also remove a column using :func:`Dataset.map` with `remove_columns` but the present method
        is in-place (doesn't copy the data to a new dataset) and is thus faster.

        Args:
            column_names (:obj:`Union[str, List[str]]`): Name of the column(s) to remove.

        Returns:
            A copy of the dataset object without the columns to remove
        """
        dataset = copy.deepcopy(self)
        if isinstance(column_names, str):
            column_names = [column_names]

        for column_name in column_names:
            if column_name not in dataset._data.column_names:
                raise ValueError(
                    f"Column name {column_name} not in the dataset. "
                    f"Current columns in the dataset: {dataset._data.column_names}"
                )

        for column_name in column_names:
            del dataset._info.features[column_name]

        dataset._data = dataset._data.drop(column_names)
        dataset._fingerprint = new_fingerprint
        return dataset

    @deprecated(help_message="Use Dataset.rename_column instead.")
    @replayable_table_alteration
    @fingerprint_transform(inplace=True)
    def rename_column_(self, original_column_name: str, new_column_name: str):
        """In-place version of :meth:`Dataset.rename_column`.

        .. deprecated:: 1.4.0
            Use :meth:`Dataset.rename_column` instead.

        Args:
            original_column_name (:obj:`str`): Name of the column to rename.
            new_column_name (:obj:`str`): New name for the column.
        """
        if original_column_name not in self._data.column_names:
            raise ValueError(
                f"Original column name {original_column_name} not in the dataset. "
                f"Current columns in the dataset: {self._data.column_names}"
            )
        if new_column_name in self._data.column_names:
            raise ValueError(
                f"New column name {original_column_name} already in the dataset. "
                f"Please choose a column name which is not already in the dataset. "
                f"Current columns in the dataset: {self._data.column_names}"
            )
        if not new_column_name:
            raise ValueError("New column name is empty.")

        def rename(columns):
            return [new_column_name if col == original_column_name else col for col in columns]

        new_column_names = rename(self._data.column_names)
        if self._format_columns is not None:
            self._format_columns = rename(self._format_columns)

        self._info.features = Features(
            {
                new_column_name if col == original_column_name else col: feature
                for col, feature in self._info.features.items()
            }
        )

        self._data = self._data.rename_columns(new_column_names)

    @replayable_table_alteration
    @fingerprint_transform(inplace=False)
    def rename_column(self, original_column_name: str, new_column_name: str, new_fingerprint) -> "Dataset":
        """
        Rename a column in the dataset, and move the features associated to the original column under the new column name.

        Args:
            original_column_name (:obj:`str`): Name of the column to rename.
            new_column_name (:obj:`str`): New name for the column.

        Returns:
            A copy of the dataset with a renamed column
        """
        dataset = copy.deepcopy(self)
        if original_column_name not in dataset._data.column_names:
            raise ValueError(
                f"Original column name {original_column_name} not in the dataset. "
                f"Current columns in the dataset: {dataset._data.column_names}"
            )
        if new_column_name in dataset._data.column_names:
            raise ValueError(
                f"New column name {original_column_name} already in the dataset. "
                f"Please choose a column name which is not already in the dataset. "
                f"Current columns in the dataset: {dataset._data.column_names}"
            )
        if not new_column_name:
            raise ValueError("New column name is empty.")

        def rename(columns):
            return [new_column_name if col == original_column_name else col for col in columns]

        new_column_names = rename(self._data.column_names)
        if self._format_columns is not None:
            dataset._format_columns = rename(self._format_columns)

        dataset._info.features = Features(
            {
                new_column_name if col == original_column_name else col: feature
                for col, feature in self._info.features.items()
            }
        )

        dataset._data = dataset._data.rename_columns(new_column_names)
        dataset._fingerprint = new_fingerprint
        return dataset

    def __len__(self):
        """ Number of rows in the dataset """
        return self.num_rows

    def __iter__(self):
        """Iterate through the examples.
        If a formatting is set with :func:`datasets.Dataset.set_format` rows will be returned with the
        selected format.
        """
        format_type = self._format_type
        format_kwargs = self._format_kwargs
        format_columns = self._format_columns
        output_all_columns = self._output_all_columns
        for index in range(self.num_rows):
            yield self._getitem(
                index,
                format_type=format_type,
                format_columns=format_columns,
                output_all_columns=output_all_columns,
                format_kwargs=format_kwargs,
            )

    def __repr__(self):
        return f"Dataset({{\n    features: {list(self.features.keys())},\n    num_rows: {self.num_rows}\n}})"

    @property
    def format(self):
        return {
            "type": self._format_type,
            "format_kwargs": self._format_kwargs,
            "columns": self.column_names if self._format_columns is None else self._format_columns,
            "output_all_columns": self._output_all_columns,
        }

    @contextlib.contextmanager
    def formatted_as(
        self,
        type: Optional[str] = None,
        columns: Optional[List] = None,
        output_all_columns: bool = False,
        **format_kwargs,
    ):
        """To be used in a `with` statement. Set __getitem__ return format (type and columns)

        Args:
            type (Optional ``str``): output type selected in [None, 'numpy', 'torch', 'tensorflow', 'pandas']
                None means __getitem__ returns python objects (default)
            columns (Optional ``List[str]``): columns to format in the output
                None means __getitem__ returns all columns (default)
            output_all_columns (``bool`` default to False): keep un-formatted columns as well in the output (as python objects)
            format_kwargs: keywords arguments passed to the convert function like `np.array`, `torch.tensor` or `tensorflow.ragged.constant`.
        """
        old_format_type = self._format_type
        old_format_kwargs = self._format_kwargs
        old_format_columns = self._format_columns
        old_output_all_columns = self._output_all_columns
        try:
            self.set_format(type, columns, output_all_columns, **format_kwargs)
            yield
        finally:
            self.set_format(old_format_type, old_format_columns, old_output_all_columns, **old_format_kwargs)

    @fingerprint_transform(inplace=True)
    def set_format(
        self,
        type: Optional[str] = None,
        columns: Optional[List] = None,
        output_all_columns: bool = False,
        **format_kwargs,
    ):
        """Set __getitem__ return format (type and columns). The data formatting is applied on-the-fly.
        The format ``type`` (for example "numpy") is used to format batches when using __getitem__.
        It's also possible to use custom transforms for formatting using :func:`datasets.Dataset.set_transform`.

        Args:
            type (Optional ``str``):
                Either output type selected in [None, 'numpy', 'torch', 'tensorflow', 'pandas'].
                None means __getitem__ returns python objects (default)
            columns (Optional ``List[str]``): columns to format in the output.
                None means __getitem__ returns all columns (default).
            output_all_columns (``bool`` default to False): keep un-formatted columns as well in the output (as python objects)
            format_kwargs: keywords arguments passed to the convert function like `np.array`, `torch.tensor` or `tensorflow.ragged.constant`.

        It is possible to call ``map`` after calling ``set_format``. Since ``map`` may add new columns, then the list of formatted columns
        gets updated. In this case, if you apply ``map`` on a dataset to add a new column, then this column will be formatted:

            new formatted columns = (all columns - previously unformatted columns)

        """
        format_kwargs.update(format_kwargs.pop("format_kwargs", {}))  # allow to use self.set_format(self.format)

        # Check that the format_type and format_kwargs are valid and make it possible to have a Formatter
        type = get_format_type_from_alias(type)
        _ = get_formatter(type, **format_kwargs)

        # Check filter column
        if isinstance(columns, str):
            columns = [columns]
        if columns is not None and any(col not in self._data.column_names for col in columns):
            raise ValueError(
                "Columns {} not in the dataset. Current columns in the dataset: {}".format(
                    list(filter(lambda col: col not in self._data.column_names, columns)), self._data.column_names
                )
            )

        self._format_type = type
        self._format_kwargs = format_kwargs
        self._format_columns = columns
        self._output_all_columns = output_all_columns
        logger.info(
            "Set __getitem__(key) output type to %s for %s columns "
            " (when key is int or slice) and %s output other (un-formatted) columns.",
            "python objects" if type is None else type,
            "no" if columns is None else str(columns),
            "do" if output_all_columns else "don't",
        )

    def reset_format(self):
        """Reset __getitem__ return format to python objects and all columns.

        Same as ``self.set_format()``
        """
        self.set_format()

    def set_transform(
        self,
        transform: Optional[Callable],
        columns: Optional[List] = None,
        output_all_columns: bool = False,
    ):
        """Set __getitem__ return format using this transform. The transform is applied on-the-fly on batches when __getitem__ is called.
        As :func:`datasets.Dataset.set_format`, this can be reset using :func:`datasets.Dataset.reset_format`

        Args:
            transform (Optional ``Callable``): user-defined formatting transform, replaces the format defined by :func:`datasets.Dataset.set_format`
                A formatting function is a callable that takes a batch (as a dict) as input and returns a batch.
                This function is applied right before returning the objects in __getitem__.
            columns (Optional ``List[str]``): columns to format in the output
                If specified, then the input batch of the transform only contains those columns.
            output_all_columns (``bool`` default to False): keep un-formatted columns as well in the output (as python objects)
                If set to True, then the other un-formatted columns are kept with the output of the transform.

        """
        self.set_format("custom", columns=columns, output_all_columns=output_all_columns, transform=transform)

    def with_format(
        self,
        type: Optional[str] = None,
        columns: Optional[List] = None,
        output_all_columns: bool = False,
        **format_kwargs,
    ):
        """Set __getitem__ return format (type and columns). The data formatting is applied on-the-fly.
        The format ``type`` (for example "numpy") is used to format batches when using __getitem__.

        It's also possible to use custom transforms for formatting using :func:`datasets.Dataset.with_transform`.

        Contrary to :func:`datasets.Dataset.set_format`, ``with_format`` returns a new Dataset object.

        Args:
            type (Optional ``str``):
                Either output type selected in [None, 'numpy', 'torch', 'tensorflow', 'pandas'].
                None means __getitem__ returns python objects (default)
            columns (Optional ``List[str]``): columns to format in the output
                None means __getitem__ returns all columns (default)
            output_all_columns (``bool`` default to False): keep un-formatted columns as well in the output (as python objects)
            format_kwargs: keywords arguments passed to the convert function like `np.array`, `torch.tensor` or `tensorflow.ragged.constant`.
        """
        dataset = copy.deepcopy(self)
        dataset.set_format(type=type, columns=columns, output_all_columns=output_all_columns, **format_kwargs)
        return dataset

    def with_transform(
        self,
        transform: Optional[Callable],
        columns: Optional[List] = None,
        output_all_columns: bool = False,
    ):
        """Set __getitem__ return format using this transform. The transform is applied on-the-fly on batches when __getitem__ is called.

        As :func:`datasets.Dataset.set_format`, this can be reset using :func:`datasets.Dataset.reset_format`.

        Contrary to :func:`datasets.Dataset.set_transform`, ``with_transform`` returns a new Dataset object.

        Args:
            transform (Optional ``Callable``): user-defined formatting transform, replaces the format defined by :func:`datasets.Dataset.set_format`
                A formatting function is a callable that takes a batch (as a dict) as input and returns a batch.
                This function is applied right before returning the objects in __getitem__.
            columns (Optional ``List[str]``): columns to format in the output
                If specified, then the input batch of the transform only contains those columns.
            output_all_columns (``bool`` default to False): keep un-formatted columns as well in the output (as python objects)
                If set to True, then the other un-formatted columns are kept with the output of the transform.

        """
        dataset = copy.deepcopy(self)
        dataset.set_transform(transform=transform, columns=columns, output_all_columns=output_all_columns)
        return dataset

    def _getitem(
        self,
        key: Union[int, slice, str],
        format_type=None,
        format_columns=None,
        output_all_columns=False,
        format_kwargs=None,
    ) -> Union[Dict, List]:
        """
        Can be used to index columns (by string names) or rows (by integer index, slices, or iter of indices or bools)
        """
        format_kwargs = format_kwargs if format_kwargs is not None else {}
        formatter = get_formatter(format_type, **format_kwargs)
        pa_subtable = query_table(
            self._data, key, indices=self._indices.column(0) if self._indices is not None else None
        )
        formatted_output = format_table(
            pa_subtable, key, formatter=formatter, format_columns=format_columns, output_all_columns=output_all_columns
        )
        return formatted_output

    def __getitem__(self, key: Union[int, slice, str]) -> Union[Dict, List]:
        """
        Can be used to index columns (by string names) or rows (by integer index or iterable of indices or bools)
        """
        return self._getitem(
            key,
            format_type=self._format_type,
            format_columns=self._format_columns,
            output_all_columns=self._output_all_columns,
            format_kwargs=self._format_kwargs,
        )

    def cleanup_cache_files(self):
        """Clean up all cache files in the dataset cache directory, excepted the currently used cache file if there is one.
        Be carefull when running this command that no other process is currently using other cache files.

        Return:
            Number of removed files
        """
        if not self._data_files or "filename" not in self._data_files[0]:
            return None
        current_cache_files = [os.path.abspath(cache_file["filename"]) for cache_file in self._data_files]
        cache_directory = os.path.dirname(current_cache_files[0])
        logger.info(f"Listing files in {cache_directory}")
        files: List[str] = os.listdir(cache_directory)
        files_to_remove = []
        for f_name in files:
            full_name = os.path.abspath(os.path.join(cache_directory, f_name))
            if f_name.startswith("cache-") and f_name.endswith(".arrow"):
                if full_name in current_cache_files:
                    logger.info(f"Keeping currently used cache file at {full_name}")
                    continue
                files_to_remove.append(full_name)
        for file_path in files_to_remove:
            logger.info(f"Removing {file_path}")
            os.remove(file_path)
        return len(files_to_remove)

    def _get_cache_file_path(self, fingerprint):
        if is_caching_enabled():
            cache_file_name = "cache-" + fingerprint + ".arrow"
            cache_directory = os.path.dirname(self._data_files[0]["filename"])
        else:
            cache_file_name = "cache-" + generate_random_fingerprint() + ".arrow"
            cache_directory = get_temporary_cache_files_directory()
        cache_file_path = os.path.join(cache_directory, cache_file_name)
        return cache_file_path

    def map(
        self,
        function: Optional[Callable] = None,
        with_indices: bool = False,
        input_columns: Optional[Union[str, List[str]]] = None,
        batched: bool = False,
        batch_size: Optional[int] = 1000,
        drop_last_batch: bool = False,
        remove_columns: Optional[List[str]] = None,
        keep_in_memory: bool = False,
        load_from_cache_file: bool = None,
        cache_file_name: Optional[str] = None,
        writer_batch_size: Optional[int] = 1000,
        features: Optional[Features] = None,
        disable_nullable: bool = False,
        fn_kwargs: Optional[dict] = None,
        num_proc: Optional[int] = None,
        suffix_template: str = "_{rank:05d}_of_{num_proc:05d}",
        new_fingerprint: Optional[str] = None,
    ) -> "Dataset":
        """Apply a function to all the elements in the table (individually or in batches)
        and update the table (if function does update examples).

        Args:
            function (`callable`): with one of the following signature:
                - `function(example: Union[Dict, Any]) -> Union[Dict, Any]` if `batched=False` and `with_indices=False`
                - `function(example: Union[Dict, Any], indices: int) -> Union[Dict, Any]` if `batched=False` and `with_indices=True`
                - `function(batch: Union[Dict[List], List[Any]]) -> Union[Dict, Any]` if `batched=True` and `with_indices=False`
                - `function(batch: Union[Dict[List], List[Any]], indices: List[int]) -> Union[Dict, Any]` if `batched=True` and `with_indices=True`
                If no function is provided, default to identity function: lambda x: x
            with_indices (`bool`, defaults to `False`): Provide example indices to `function`. Note that in this case the signature of `function` should be `def function(example, idx): ...`.
            input_columns (`Optional[Union[str, List[str]]]`, defaults to `None`): The columns to be passed into `function` as
                positional arguments. If `None`, a dict mapping to all formatted columns is passed as one argument.
            batched (`bool`, defaults to `False`): Provide batch of examples to `function`
            batch_size (`Optional[int]`, defaults to `1000`): Number of examples per batch provided to `function` if `batched=True`
                `batch_size <= 0` or `batch_size == None`: Provide the full dataset as a single batch to `function`
            drop_last_batch (`bool`, default: `False`): Whether a last batch smaller than the batch_size should be
                dropped instead of being processed by the function.
            remove_columns (`Optional[List[str]]`, defaults to `None`): Remove a selection of columns while doing the mapping.
                Columns will be removed before updating the examples with the output of `function`, i.e. if `function` is adding
                columns with names in `remove_columns`, these columns will be kept.
            keep_in_memory (`bool`, defaults to `False`): Keep the dataset in memory instead of writing it to a cache file.
            load_from_cache_file (`bool`, defaults to `True` if caching is enabled): If a cache file storing the current computation from `function`
                can be identified, use it instead of recomputing.
            cache_file_name (`Optional[str]`, defaults to `None`): Provide the name of a path for the cache file. It is used to store the
                results of the computation instead of the automatically generated cache file name.
            writer_batch_size (`int`, defaults to `1000`): Number of rows per write operation for the cache file writer.
                Higher value gives smaller cache files, lower value consume less temporary memory while running `.map()`.
            features (`Optional[datasets.Features]`, defaults to `None`): Use a specific Features to store the cache file
                instead of the automatically generated one.
            disable_nullable (`bool`, defaults to `False`): Disallow null values in the table.
            fn_kwargs (`Optional[Dict]`, defaults to `None`): Keyword arguments to be passed to `function`
            num_proc (`Optional[int]`, defaults to `None`): Number of processes for multiprocessing. By default it doesn't
                use multiprocessing.
            suffix_template (`str`, defaults to "_{rank:05d}_of_{num_proc:05d}"): If cache_file_name is specified, then this suffix
                will be added at the end of the base name of each. For example, if cache_file_name is "processed.arrow", then for
                rank=1 and num_proc=4, the resulting file would be "processed_00001_of_00004.arrow" for the default suffix.
            new_fingerprint (`Optional[str]`, defaults to `None`): the new fingerprint of the dataset after transform.
                If `None`, the new fingerprint is computed using a hash of the previous fingerprint, and the transform arguments
        """
        assert num_proc is None or num_proc > 0, "num_proc must be an integer > 0."

        # If the array is empty we do nothing
        if len(self) == 0:
            return self

        if function is None:
            function = lambda x: x  # noqa: E731

        if isinstance(input_columns, str):
            input_columns = [input_columns]

        if input_columns is not None:
            for input_column in input_columns:
                if input_column not in self._data.column_names:
                    raise ValueError(
                        "Input column {} not in the dataset. Current columns in the dataset: {}".format(
                            input_column, self._data.column_names
                        )
                    )

        load_from_cache_file = load_from_cache_file if load_from_cache_file is not None else is_caching_enabled()

        if fn_kwargs is None:
            fn_kwargs = {}

<<<<<<< HEAD
        # Check if the function returns updated examples
        def do_update_data(inputs, indices):
            """ Does the function returns a dict. """
            fn_args = [inputs] if input_columns is None else [inputs[col] for col in input_columns]
            processed_inputs = (
                function(*fn_args, indices, **fn_kwargs) if with_indices else function(*fn_args, **fn_kwargs)
            )
            does_return_dict = isinstance(processed_inputs, Mapping)

            if does_return_dict is False and processed_inputs is not None:
                raise TypeError(
                    "Provided `function` which is applied to all elements of table returns a variable of type {}. Make sure provided `function` returns a variable of type `dict` to update the dataset or `None` if you are only interested in side effects.".format(
                        type(processed_inputs)
                    )
                )
            elif isinstance(test_indices, list) and does_return_dict is True:
                allowed_batch_return_types = (list, np.ndarray)
                all_dict_values_are_lists = all(
                    isinstance(value, allowed_batch_return_types) for value in processed_inputs.values()
                )
                if all_dict_values_are_lists is False:
                    raise TypeError(
                        "Provided `function` which is applied to all elements of table returns a `dict` of types {}. When using `batched=True`, make sure provided `function` returns a `dict` of types like `{}`.".format(
                            [type(x) for x in processed_inputs.values()], allowed_batch_return_types
                        )
                    )

            return does_return_dict

        # We only update the data table (and use the cache) if the function returns a dict.
        # Test it on the first element or a small batch (0, 1) for batched inputs
        logger.info("Testing the mapped function outputs")
        test_inputs = self[:2] if batched else self[0]
        test_indices = [0, 1] if batched else 0
        update_data = do_update_data(test_inputs, test_indices)
        logger.info("Testing finished, running the mapping function on the dataset")

=======
>>>>>>> 0cb1ac06
        if num_proc is None or num_proc == 1:
            return self._map_single(
                function=function,
                with_indices=with_indices,
                input_columns=input_columns,
                batched=batched,
                batch_size=batch_size,
                drop_last_batch=drop_last_batch,
                remove_columns=remove_columns,
                keep_in_memory=keep_in_memory,
                load_from_cache_file=load_from_cache_file,
                cache_file_name=cache_file_name,
                writer_batch_size=writer_batch_size,
                features=features,
                disable_nullable=disable_nullable,
                fn_kwargs=fn_kwargs,
                new_fingerprint=new_fingerprint,
            )
        else:

            def format_cache_file_name(cache_file_name, rank):
                sep = cache_file_name.rindex(".")
                base_name, extension = cache_file_name[:sep], cache_file_name[sep:]
                cache_file_name = base_name + suffix_template.format(rank=rank, num_proc=num_proc) + extension
                logger.info("Process #{} will write at {}".format(rank, cache_file_name))
                return cache_file_name

            prev_env = os.environ.copy()
            # check if parallelism if off
            # from https://github.com/huggingface/tokenizers/blob/bb668bc439dc34389b71dbb8ce0c597f15707b53/tokenizers/src/utils/parallelism.rs#L22
            if prev_env.get("TOKENIZERS_PARALLELISM", "false").lower() not in (
                "",
                "off",
                "false",
                "f",
                "no",
                "n",
                "0",
            ):
                logger.warning("Setting TOKENIZERS_PARALLELISM=false for forked processes.")
            os.environ["TOKENIZERS_PARALLELISM"] = "false"
            with Pool(num_proc, initargs=(RLock(),), initializer=tqdm.set_lock) as pool:
                os.environ = prev_env
                shards = [
                    self.shard(num_shards=num_proc, index=rank, contiguous=True, keep_in_memory=keep_in_memory)
                    for rank in range(num_proc)
                ]
                kwds_per_shard = [
                    dict(
                        self=shards[rank],
                        function=function,
                        with_indices=with_indices,
                        input_columns=input_columns,
                        batched=batched,
                        batch_size=batch_size,
                        drop_last_batch=drop_last_batch,
                        remove_columns=remove_columns,
                        keep_in_memory=keep_in_memory,
                        load_from_cache_file=load_from_cache_file,
                        cache_file_name=format_cache_file_name(cache_file_name, rank)
                        if cache_file_name is not None
                        else None,
                        writer_batch_size=writer_batch_size,
                        features=features.copy() if features is not None else None,
                        disable_nullable=disable_nullable,
                        fn_kwargs=fn_kwargs,
                        rank=rank,
                        offset=sum(len(s) for s in shards[:rank]),
                    )
                    for rank in range(num_proc)
                ]
                logger.info("Spawning {} processes".format(num_proc))
                results = [pool.apply_async(self.__class__._map_single, kwds=kwds) for kwds in kwds_per_shard]
                transformed_shards = [r.get() for r in results]
                logger.info("Concatenating {} shards from multiprocessing".format(num_proc))
                result = concatenate_datasets(transformed_shards)
                if new_fingerprint is not None:
                    result._fingerprint = new_fingerprint
                return result

    @transmit_format
    @fingerprint_transform(inplace=False, ignore_kwargs=["load_from_cache_file", "cache_file_name"])
    def _map_single(
        self,
        function: Optional[Callable] = None,
        with_indices: bool = False,
        input_columns: Optional[Union[str, List[str]]] = None,
        batched: bool = False,
        batch_size: Optional[int] = 1000,
        drop_last_batch: bool = False,
        remove_columns: Optional[List[str]] = None,
        keep_in_memory: bool = False,
        load_from_cache_file: bool = None,
        cache_file_name: Optional[str] = None,
        writer_batch_size: Optional[int] = 1000,
        features: Optional[Features] = None,
        disable_nullable: bool = False,
        fn_kwargs: Optional[dict] = None,
        new_fingerprint: Optional[str] = None,
        rank: Optional[int] = None,
        offset: int = 0,
    ) -> "Dataset":
        """Apply a function to all the elements in the table (individually or in batches)
        and update the table (if function does update examples).

        Args:
            function (`callable`): with one of the following signature:
                - `function(example: Union[Dict, Any]) -> Union[Dict, Any]` if `batched=False` and `with_indices=False`
                - `function(example: Union[Dict, Any], indices: int) -> Union[Dict, Any]` if `batched=False` and `with_indices=True`
                - `function(batch: Union[Dict[List], List[Any]]) -> Union[Dict, Any]` if `batched=True` and `with_indices=False`
                - `function(batch: Union[Dict[List], List[Any]], indices: List[int]) -> Union[Dict, Any]` if `batched=True` and `with_indices=True`
                If no function is provided, default to identity function: lambda x: x
            with_indices (`bool`, defaults to `False`): Provide example indices to `function`. Note that in this case the signature of `function` should be `def function(example, idx): ...`.
            input_columns (`Optional[Union[str, List[str]]]`, defaults to `None`): The columns to be passed into `function` as
                positional arguments. If `None`, a dict mapping to all formatted columns is passed as one argument.
            batched (`bool`, defaults to `False`): Provide batch of examples to `function`
            batch_size (`Optional[int]`, defaults to `1000`): Number of examples per batch provided to `function` if `batched=True`
                `batch_size <= 0` or `batch_size == None`: Provide the full dataset as a single batch to `function`
            drop_last_batch (`bool`, default: `False`): Whether a last batch smaller than the batch_size should be
                dropped instead of being processed by the function.
            remove_columns (`Optional[List[str]]`, defaults to `None`): Remove a selection of columns while doing the mapping.
                Columns will be removed before updating the examples with the output of `function`, i.e. if `function` is adding
                columns with names in `remove_columns`, these columns will be kept.
            keep_in_memory (`bool`, defaults to `False`): Keep the dataset in memory instead of writing it to a cache file.
            load_from_cache_file (`bool`, defaults to `True` if caching is enabled): If a cache file storing the current computation from `function`
                can be identified, use it instead of recomputing.
            cache_file_name (`Optional[str]`, defaults to `None`): Provide the name of a path for the cache file. It is used to store the
                results of the computation instead of the automatically generated cache file name.
            writer_batch_size (`int`, defaults to `1000`): Number of rows per write operation for the cache file writer.
                Higher value gives smaller cache files, lower value consume less temporary memory while running `.map()`.
            features (`Optional[datasets.Features]`, defaults to `None`): Use a specific Features to store the cache file
                instead of the automatically generated one.
            disable_nullable (`bool`, defaults to `False`): Disallow null values in the table.
            fn_kwargs (`Optional[Dict]`, defaults to `None`): Keyword arguments to be passed to `function`
            new_fingerprint (`Optional[str]`, defaults to `None`): the new fingerprint of the dataset after transform.
                If `None`, the new fingerprint is computed using a hash of the previous fingerprint, and the transform arguments
            rank: (`Optional[int]`, defaults to `None`): If specified, this is the process rank when doing multiprocessing
            offset: (`int`, defaults to 0): If specified, this is an offset applied to the indices passed to `function` if `with_indices=True`
        """
        assert (
            not keep_in_memory or cache_file_name is None
        ), "Please use either `keep_in_memory` or `cache_file_name` but not both."

        not_verbose = bool(logger.getEffectiveLevel() > WARNING)

        # Reduce logging to keep things readable in multiprocessing with tqdm
        if rank is not None and get_verbosity() < WARNING:
            set_verbosity_warning()
        # Print at least one thing to fix tqdm in notebooks in multiprocessing
        # see https://github.com/tqdm/tqdm/issues/485#issuecomment-473338308
        if rank is not None and "notebook" in tqdm.__name__:
            print(" ", end="", flush=True)

        # Select the columns (arrow columns) to process
        if remove_columns is not None and any(col not in self._data.column_names for col in remove_columns):
            raise ValueError(
                "Column to remove {} not in the dataset. Current columns in the dataset: {}".format(
                    list(filter(lambda col: col not in self._data.column_names, remove_columns)),
                    self._data.column_names,
                )
            )

        load_from_cache_file = load_from_cache_file if load_from_cache_file is not None else is_caching_enabled()

        if isinstance(input_columns, str):
            input_columns = [input_columns]

        if input_columns is not None:
            for input_column in input_columns:
                if input_column not in self._data.column_names:
                    raise ValueError(
                        "Input column {} not in the dataset. Current columns in the dataset: {}".format(
                            input_column, self._data.column_names
                        )
                    )

        if fn_kwargs is None:
            fn_kwargs = {}

        # If we do batch computation but no batch size is provided, default to the full dataset
        if batched and (batch_size is None or batch_size <= 0):
            batch_size = self.num_rows

        # Check if we've already cached this computation (indexed by a hash)
        if self._data_files:
            if cache_file_name is None:
                # we create a unique hash from the function,
                # current dataset file and the mapping args
                cache_file_name = self._get_cache_file_path(new_fingerprint)
            if os.path.exists(cache_file_name) and load_from_cache_file:
                logger.warning("Loading cached processed dataset at %s", cache_file_name)
                info = self.info.copy()
                info.features = features
                return Dataset.from_file(cache_file_name, info=info, split=self.split)

        # We set this variable to True after processing the first example/batch in
        # `apply_function_on_filtered_inputs` if the map function returns a dict.
        # If set to False, no new arrow table will be created
        update_data = None

        class NumExamplesMismatch(Exception):
            pass

        def validate_function_output(does_return_dict, processed_inputs, indices):
            """ Validate output of the map function. """
            if does_return_dict is False and processed_inputs is not None:
                raise TypeError(
                    "Provided `function` which is applied to all elements of table returns a variable of type {}. Make sure provided `function` returns a variable of type `dict` to update the dataset or `None` if you are only interested in side effects.".format(
                        type(processed_inputs)
                    )
                )
            elif isinstance(indices, list) and does_return_dict is True:
                allowed_batch_return_types = (list, np.ndarray)
                all_dict_values_are_lists = all(
                    isinstance(value, allowed_batch_return_types) for value in processed_inputs.values()
                )
                if all_dict_values_are_lists is False:
                    raise TypeError(
                        "Provided `function` which is applied to all elements of table returns a `dict` of types {}. When using `batched=True`, make sure provided `function` returns a `dict` of types like `{}`.".format(
                            [type(x) for x in processed_inputs.values()], allowed_batch_return_types
                        )
                    )

        def apply_function_on_filtered_inputs(inputs, indices, check_same_num_examples=False, offset=0):
            """ Utility to apply the function on a selection of columns. """
            nonlocal update_data
            fn_args = [inputs] if input_columns is None else [inputs[col] for col in input_columns]
            if offset == 0:
                effective_indices = indices
            else:
                effective_indices = [i + offset for i in indices] if isinstance(indices, list) else indices + offset
            processed_inputs = (
                function(*fn_args, effective_indices, **fn_kwargs) if with_indices else function(*fn_args, **fn_kwargs)
            )
            if update_data is None:
                # Check if the function returns updated examples
                update_data = isinstance(processed_inputs, Mapping)
                validate_function_output(update_data, processed_inputs, indices)
            if not update_data:
                return None  # Nothing to update, let's move on
            if remove_columns is not None:
                for column in remove_columns:
                    inputs.pop(column)
            if self._format_type is not None:
                inputs = self._getitem(
                    key=(indices if isinstance(indices, int) else slice(indices[0], indices[-1] + 1)),
                    format_type=None,
                    format_columns=None,
                    format_kwargs=None,
                )
            if check_same_num_examples:
                input_num_examples = len(inputs[next(iter(inputs.keys()))])
                processed_inputs_num_examples = len(processed_inputs[next(iter(processed_inputs.keys()))])
                if input_num_examples != processed_inputs_num_examples:
                    raise NumExamplesMismatch()
            inputs.update(processed_inputs)
            return inputs

<<<<<<< HEAD
        # Check if we've already cached this computation (indexed by a hash)
        if update_data and self._data_files:
            if cache_file_name is None:
                # we create a unique hash from the function, current dataset file and the mapping args
                cache_file_name = self._get_cache_file_path(new_fingerprint)
            if os.path.exists(cache_file_name) and load_from_cache_file:
                logger.warning("Loading cached processed dataset at %s", cache_file_name)
                info = self.info.copy()
                info.features = features
                return Dataset.from_file(cache_file_name, info=info, split=self.split, in_memory=keep_in_memory)

        # Prepare output buffer and batched writer in memory or on file if we update the table
        if update_data:
            if features is None:
                features = self.features
=======
        def init_buffer_and_writer():
            # Prepare output buffer and batched writer in memory or on file if we update the table
            writer_features = features
            if writer_features is None:
                writer_features = self.features
>>>>>>> 0cb1ac06
                update_features = True
            else:
                update_features = False
            if keep_in_memory or cache_file_name is None:
                buf_writer = pa.BufferOutputStream()
                tmp_file = None
                writer = ArrowWriter(
                    features=writer_features,
                    stream=buf_writer,
                    writer_batch_size=writer_batch_size,
                    update_features=update_features,
                    fingerprint=new_fingerprint,
                    disable_nullable=disable_nullable,
                )
            else:
                buf_writer = None
                logger.info("Caching processed dataset at %s", cache_file_name)
                tmp_file = tempfile.NamedTemporaryFile("wb", dir=os.path.dirname(cache_file_name), delete=False)
                writer = ArrowWriter(
                    features=writer_features,
                    path=tmp_file.name,
                    writer_batch_size=writer_batch_size,
                    update_features=update_features,
                    fingerprint=new_fingerprint,
                    disable_nullable=disable_nullable,
                )
            return buf_writer, writer, tmp_file

        # If `update_data` is True after processing the first example/batch, initalize these resources with `init_buffer_and_writer`
        buf_writer, writer, tmp_file = None, None, None

        # Optionally initialize the writer as a context manager
        with contextlib.ExitStack() as stack:
            try:
                # Loop over single examples or batches and write to buffer/file if examples are to be updated
                pbar_iterable = self if not batched else range(0, len(self), batch_size)
                pbar_unit = "ex" if not batched else "ba"
                pbar_desc = "#" + str(rank) if rank is not None else None
                pbar = tqdm(pbar_iterable, disable=not_verbose, position=rank, unit=pbar_unit, desc=pbar_desc)
                if not batched:
                    for i, example in enumerate(pbar):
                        example = apply_function_on_filtered_inputs(example, i, offset=offset)
                        if update_data:
                            if i == 0:
                                buf_writer, writer, tmp_file = init_buffer_and_writer()
                                stack.enter_context(writer)
                            example = cast_to_python_objects(example)
                            writer.write(example)
                else:
                    for i in pbar:
                        if drop_last_batch and i + batch_size > self.num_rows:
                            continue
                        batch = self[i : i + batch_size]
                        indices = list(range(*(slice(i, i + batch_size).indices(self.num_rows))))  # Something simpler?
                        try:
                            batch = apply_function_on_filtered_inputs(
                                batch, indices, check_same_num_examples=len(self.list_indexes()) > 0, offset=offset
                            )
                        except NumExamplesMismatch:
                            raise DatasetTransformationNotAllowedError(
                                "Using `.map` in batched mode on a dataset with attached indexes is allowed only if it doesn't create or remove existing examples. You can first run `.drop_index() to remove your index and then re-add it."
                            )
                        if update_data:
                            if i == 0:
                                buf_writer, writer, tmp_file = init_buffer_and_writer()
                                stack.enter_context(writer)
                            batch = cast_to_python_objects(batch)
                            writer.write_batch(batch)
                if update_data and writer is not None:
                    writer.finalize()  # close_stream=bool(buf_writer is None))  # We only close if we are writing in a file
            except (Exception, KeyboardInterrupt):
                if update_data:
                    if writer is not None:
                        writer.finalize()
                    if tmp_file is not None:
                        tmp_file.close()
                        if os.path.exists(tmp_file.name):
                            os.remove(tmp_file.name)
                raise

        if update_data and tmp_file is not None:
            tmp_file.close()
            shutil.move(tmp_file.name, cache_file_name)
            os.chmod(cache_file_name, 0o644)

        if update_data:
            # Create new Dataset from buffer or file
            info = self.info.copy()
            info.features = writer._features
            if buf_writer is None:
                return Dataset.from_file(cache_file_name, info=info, split=self.split)
            else:
                return Dataset.from_buffer(buf_writer.getvalue(), info=info, split=self.split)
        else:
            return self

    @transmit_format
    @fingerprint_transform(inplace=False, ignore_kwargs=["load_from_cache_file", "cache_file_name"])
    def filter(
        self,
        # filter procedure args
        function: Optional[Callable] = None,
        with_indices=False,
        input_columns: Optional[Union[str, List[str]]] = None,
        batch_size: Optional[int] = 1000,
        num_proc: Optional[int] = None,
        # output dataset args
        remove_columns: Optional[List[str]] = None,
        new_fingerprint: Optional[str] = None,
        # caching args
        cache_file_name: Optional[str] = None,
        # deprecated, use functool.partial to build function with the right signature.
        fn_kwargs: Optional[dict] = None,
        **deprecated_kwargs,
    ) -> "Dataset":
        """Apply a filter function to all the elements in the table in batches
        and update the table so that the dataset only includes examples according to the filter function.

        Args:
            function (`callable`): with one of the following signature:
                - `function(example: Union[Dict, Any]) -> bool` if `with_indices=False`
                - `function(example: Union[Dict, Any], indices: int) -> bool` if `with_indices=True`
                If no function is provided, default to an always True function: lambda x: True
            with_indices (`bool`, defaults to `False`): Provide example indices to `function`. Note that in this case the signature of `function` should be `def function(example, idx): ...`.
            input_columns (`Optional[Union[str, List[str]]]`, defaults to `None`): The columns to be passed into `function` as
                positional arguments. If `None`, a dict mapping to all formatted columns is passed as one argument.
            batch_size (`Optional[int]`, defaults to `1000`): Number of examples per batch provided to `function` if `batched=True`
                `batch_size <= 0` or `batch_size == None`: Provide the full dataset as a single batch to `function`
            remove_columns (`Optional[List[str]]`, defaults to `None`): Remove a selection of columns while doing the mapping.
                Columns will be removed before updating the examples with the output of `function`, i.e. if `function` is adding
                columns with names in `remove_columns`, these columns will be kept.
            fn_kwargs (`Optional[Dict]`, defaults to `None`): Keyword arguments to be passed to `function`
            num_proc (`Optional[int]`, defaults to `None`): Number of processes for multiprocessing. By default it doesn't
                use multiprocessing.
            new_fingerprint (`Optional[str]`, defaults to `None`): the new fingerprint of the dataset after transform.
                If `None`, the new fingerprint is computed using a hash of the previous fingerprint, and the transform arguments
        """
        if len(self.list_indexes()) > 0:
            raise DatasetTransformationNotAllowedError(
                "Using `.filter` on a dataset with attached indexes is not allowed. You can first run `.drop_index() to remove your index and then re-add it.`"
            )

        if len(deprecated_kwargs) > 0:
            logger.warning(f"Received deprecated kwargs: {deprecated_kwargs}")

        if function is None:
            function = lambda x: True  # noqa: E731

        if isinstance(input_columns, str):
            input_columns = [input_columns]

        if input_columns is not None:
            for input_column in input_columns:
                if input_column not in self._data.column_names:
                    raise ValueError(
                        "Input column {} not in the dataset. Current columns in the dataset: {}".format(
                            input_column, self._data.column_names
                        )
                    )

        if fn_kwargs is None:
            fn_kwargs = {}
        fn_kwargs.pop("input_columns", None)

        mask = self.map(
            predicate_wrapper(function, with_indices, input_columns, **fn_kwargs),
            batched=True,
            with_indices=with_indices,
            batch_size=batch_size,
            remove_columns=self.column_names,
            keep_in_memory=True,
            fn_kwargs=fn_kwargs,
            cache_file_name=cache_file_name,
            num_proc=num_proc,
            input_columns=input_columns,
        )
        filtered: pa.Table = self._data.filter(mask["mask"])
        filtered_ds = Dataset(filtered, fingerprint=new_fingerprint)
        return filtered_ds.remove_columns(remove_columns) if remove_columns is not None else filtered_ds

    @transmit_format
    @fingerprint_transform(inplace=False, ignore_kwargs=["cache_file_name"])
    def flatten_indices(
        self,
        keep_in_memory: bool = False,
        cache_file_name: Optional[str] = None,
        writer_batch_size: Optional[int] = 1000,
        features: Optional[Features] = None,
        disable_nullable: bool = True,
        new_fingerprint: Optional[str] = None,
    ) -> "Dataset":
        """Create and cache a new Dataset by flattening the indices mapping.

        Args:
            keep_in_memory (`bool`, default: `False`): Keep the dataset in memory instead of writing it to a cache file.
            cache_file_name (`Optional[str]`, defaults to `None`): Provide the name of a path for the cache file. It is used to store the
                results of the computation instead of the automatically generated cache file name.
            writer_batch_size (`int`, defaults to `1000`): Number of rows per write operation for the cache file writer.
                Higher value gives smaller cache files, lower value consume less temporary memory while running `.map()`.
            features (`Optional[datasets.Features]`, default: `None`): Use a specific Features to store the cache file
                instead of the automatically generated one.
            disable_nullable (`bool`, default: `True`): Allow null values in the table.
            new_fingerprint (`Optional[str]`, defaults to `None`): the new fingerprint of the dataset after transform.
                If `None`, the new fingerprint is computed using a hash of the previous fingerprint, and the transform arguments
        """

        return self.map(
            batched=True,  # for speed
            keep_in_memory=keep_in_memory,
            cache_file_name=cache_file_name,
            writer_batch_size=writer_batch_size,
            features=features,
            disable_nullable=disable_nullable,
            new_fingerprint=new_fingerprint,
        )

    def _new_dataset_with_indices(
        self,
        indices_cache_file_name: Optional[str] = None,
        indices_buffer: Optional[pa.Buffer] = None,
        fingerprint: Optional[str] = None,
    ) -> "Dataset":
        """ Return a new Dataset obtained by adding indices (provided in indices_cache_file_name or in a buffer) to the current Dataset. """

        assert (
            indices_cache_file_name is not None or indices_buffer is not None
        ), "At least one of indices_cache_file_name or indices_buffer must be provided."

        assert fingerprint is not None, "please specify a fingerprint for the dataset with indices"
        data_files = self._data_files
        if indices_cache_file_name is not None:
            indices_mmap = pa.memory_map(indices_cache_file_name)
            if data_files is None:
                data_files = []
            indices_data_files = [{"filename": indices_cache_file_name}]
        else:
            indices_mmap = pa.BufferReader(indices_buffer)
            indices_data_files = None
        indices_f = pa.ipc.open_stream(indices_mmap)
        indices_pa_table = indices_f.read_all()

        # Return new Dataset object
        # don't forget to copy the objects
        return Dataset(
            self._data,
            data_files=copy.deepcopy(data_files),
            info=self.info.copy(),
            split=self.split,
            indices_table=indices_pa_table,
            indices_data_files=copy.deepcopy(indices_data_files),
            fingerprint=fingerprint,
            inplace_history=copy.deepcopy(
                self._inplace_history
            ),  # in-place transforms have to be kept as we kept the same data_files
        )

    @transmit_format
    @fingerprint_transform(inplace=False, ignore_kwargs=["indices_cache_file_name"])
    def select(
        self,
        indices: Iterable,
        keep_in_memory: bool = False,
        indices_cache_file_name: Optional[str] = None,
        writer_batch_size: Optional[int] = 1000,
        new_fingerprint: Optional[str] = None,
    ) -> "Dataset":
        """Create a new dataset with rows selected following the list/array of indices.

        Args:
            `indices` (sequence, iterable, ndarray or Series): List or 1D-array of integer indices for indexing.
            `keep_in_memory` (`bool`, default: `False`): Keep the indices mapping in memory instead of writing it to a cache file.
            `indices_cache_file_name` (`Optional[str]`, default: `None`): Provide the name of a path for the cache file. It is used to store the
                indices mapping instead of the automatically generated cache file name.
            `writer_batch_size` (`int`, default: `1000`): Number of rows per write operation for the cache file writer.
                Higher value gives smaller cache files, lower value consume less temporary memory while running `.map()`.
            new_fingerprint (`Optional[str]`, defaults to `None`): the new fingerprint of the dataset after transform.
                If `None`, the new fingerprint is computed using a hash of the previous fingerprint, and the transform arguments
        """
        assert (
            not keep_in_memory or indices_cache_file_name is None
        ), "Please use either `keep_in_memory` or `indices_cache_file_name` but not both."
        if len(self.list_indexes()) > 0:
            raise DatasetTransformationNotAllowedError(
                "Using `.select` on a dataset with attached indexes is not allowed. You can first run `.drop_index() to remove your index and then re-add it."
            )

        # If the array is empty we do nothing
        if len(self) == 0:
            return self

        # Prepare the writer for our indices arrow table
        if keep_in_memory or indices_cache_file_name is None:
            buf_writer = pa.BufferOutputStream()
            tmp_file = None
            writer = ArrowWriter(
                stream=buf_writer, writer_batch_size=writer_batch_size, fingerprint=new_fingerprint, unit="indices"
            )
        else:
            buf_writer = None
            logger.info("Caching indices mapping at %s", indices_cache_file_name)
            tmp_file = tempfile.NamedTemporaryFile("wb", dir=os.path.dirname(indices_cache_file_name), delete=False)
            writer = ArrowWriter(
                path=tmp_file.name, writer_batch_size=writer_batch_size, fingerprint=new_fingerprint, unit="indices"
            )

        indices_array = pa.array(indices, type=pa.uint64())
        # Check if we need to convert indices
        if self._indices is not None:
            if PYARROW_V0:
                indices_array = pa.concat_tables(self._indices.slice(i.as_py(), 1) for i in indices_array).column(0)
            else:
                indices_array = self._indices.column(0).take(indices_array)

        indices_table = pa.Table.from_arrays([indices_array], names=["indices"])

        with writer:
            try:
                writer.write_table(indices_table)
                writer.finalize()  # close_stream=bool(buf_writer is None))  We only close if we are writing in a file
            except (Exception, KeyboardInterrupt):
                if tmp_file is not None:
                    tmp_file.close()
                    if os.path.exists(tmp_file.name):
                        os.remove(tmp_file.name)
                raise

        if tmp_file is not None:
            tmp_file.close()
            shutil.move(tmp_file.name, indices_cache_file_name)
            os.chmod(indices_cache_file_name, 0o644)

        # Return new Dataset object
        if buf_writer is None:
            return self._new_dataset_with_indices(
                indices_cache_file_name=indices_cache_file_name, fingerprint=new_fingerprint
            )
        else:
            return self._new_dataset_with_indices(indices_buffer=buf_writer.getvalue(), fingerprint=new_fingerprint)

    @transmit_format
    @fingerprint_transform(inplace=False, ignore_kwargs=["load_from_cache_file", "indices_cache_file_name"])
    def sort(
        self,
        column: str,
        reverse: bool = False,
        kind: str = None,
        keep_in_memory: bool = False,
        load_from_cache_file: bool = True,
        indices_cache_file_name: Optional[str] = None,
        writer_batch_size: Optional[int] = 1000,
        new_fingerprint: Optional[str] = None,
    ) -> "Dataset":
        """Create a new dataset sorted according to a column.

        Currently sorting according to a column name uses numpy sorting algorithm under the hood.
        The column should thus be a numpy compatible type (in particular not a nested type).
        This also means that the column used for sorting is fully loaded in memory (which should be fine in most cases).

        Args:
            column (`str`): column name to sort by.
            reverse: (`bool`, defaults to `False`): If True, sort by descending order rather then ascending.
            kind (Optional `str`): Numpy algorithm for sorting selected in {‘quicksort’, ‘mergesort’, ‘heapsort’, ‘stable’},
                The default is ‘quicksort’. Note that both ‘stable’ and ‘mergesort’ use timsort under the covers and, in general,
                the actual implementation will vary with data type. The ‘mergesort’ option is retained for backwards compatibility.
            keep_in_memory (`bool`, defaults to `False`): Keep the sorted indices in memory instead of writing it to a cache file.
            load_from_cache_file (`bool`, defaults to `True`): If a cache file storing the sorted indices
                can be identified, use it instead of recomputing.
            indices_cache_file_name (`Optional[str]`, defaults to `None`): Provide the name of a path for the cache file. It is used to store the
                sorted indices instead of the automatically generated cache file name.
            writer_batch_size (`int`, defaults to `1000`): Number of rows per write operation for the cache file writer.
                Higher value gives smaller cache files, lower value consume less temporary memory.
            new_fingerprint (`Optional[str]`, defaults to `None`): the new fingerprint of the dataset after transform.
                If `None`, the new fingerprint is computed using a hash of the previous fingerprint, and the transform arguments
        """
        if len(self.list_indexes()) > 0:
            raise DatasetTransformationNotAllowedError(
                "Using `.sort` on a dataset with attached indexes is not allowed. You can first run `.drop_index() to remove your index and then re-add it."
            )
        # If the array is empty we do nothing
        if len(self) == 0:
            return self

        # Check the column name
        if not isinstance(column, str) or column not in self._data.column_names:
            raise ValueError(
                "Column '{}' not found in the dataset. Please provide a column selected in: {}".format(
                    column,
                    self._data.column_names,
                )
            )

        # Check if we've already cached this computation (indexed by a hash)
        if self._data_files:
            if indices_cache_file_name is None:
                # we create a unique hash from the function, current dataset file and the mapping args
                indices_cache_file_name = self._get_cache_file_path(new_fingerprint)
            if os.path.exists(indices_cache_file_name) and load_from_cache_file:
                logger.warning("Loading cached sorted indices for dataset at %s", indices_cache_file_name)
                return self._new_dataset_with_indices(
                    fingerprint=new_fingerprint, indices_cache_file_name=indices_cache_file_name
                )

        column_data = self._getitem(
            column, format_type="numpy", format_columns=None, output_all_columns=False, format_kwargs=None
        )
        indices = np.argsort(column_data, kind=kind)
        if reverse:
            indices = indices[::-1]

        return self.select(
            indices=indices,
            keep_in_memory=keep_in_memory,
            indices_cache_file_name=indices_cache_file_name,
            writer_batch_size=writer_batch_size,
            new_fingerprint=new_fingerprint,
        )

    @transmit_format
    @fingerprint_transform(
        inplace=False, randomized_function=True, ignore_kwargs=["load_from_cache_file", "indices_cache_file_name"]
    )
    def shuffle(
        self,
        seed: Optional[int] = None,
        generator: Optional[np.random.Generator] = None,
        keep_in_memory: bool = False,
        load_from_cache_file: bool = True,
        indices_cache_file_name: Optional[str] = None,
        writer_batch_size: Optional[int] = 1000,
        new_fingerprint: Optional[str] = None,
    ) -> "Dataset":
        """Create a new Dataset where the rows are shuffled.

        Currently shuffling uses numpy random generators.
        You can either supply a NumPy BitGenerator to use, or a seed to initiate NumPy's default random generator (PCG64).

        Args:
            seed (Optional `int`): A seed to initialize the default BitGenerator if ``generator=None``.
                If None, then fresh, unpredictable entropy will be pulled from the OS.
                If an int or array_like[ints] is passed, then it will be passed to SeedSequence to derive the initial BitGenerator state.
            generator (Optional `np.random.Generator`): Numpy random Generator to use to compute the permutation of the dataset rows.
                If ``generator=None`` (default), uses np.random.default_rng (the default BitGenerator (PCG64) of NumPy).
            keep_in_memory (`bool`, defaults to `False`): Keep the shuffled indices in memory instead of writing it to a cache file.
            load_from_cache_file (`bool`, defaults to `True`): If a cache file storing the shuffled indices
                can be identified, use it instead of recomputing.
            indices_cache_file_name (`Optional[str]`, defaults to `None`): Provide the name of a path for the cache file. It is used to store the
                shuffled indices instead of the automatically generated cache file name.
            writer_batch_size (`int`, defaults to `1000`): Number of rows per write operation for the cache file writer.
                Higher value gives smaller cache files, lower value consume less temporary memory while running `.map()`.
            new_fingerprint (`Optional[str]`, defaults to `None`): the new fingerprint of the dataset after transform.
                If `None`, the new fingerprint is computed using a hash of the previous fingerprint, and the transform arguments
        """
        if len(self.list_indexes()) > 0:
            raise DatasetTransformationNotAllowedError(
                "Using `.shuffle` on a dataset with attached indexes is not allowed. You can first run `.drop_index() to remove your index and then re-add it."
            )
        # If the array is empty we do nothing
        if len(self) == 0:
            return self

        if seed is not None and generator is not None:
            raise ValueError("Both `seed` and `generator` were provided. Please specify just one of them.")

        assert generator is None or isinstance(
            generator, np.random.Generator
        ), "The provided generator must be an instance of numpy.random.Generator"

        if generator is None:
            if seed is None:
                seed = np.random.get_state()[1][0]
                _ = np.random.random()  # do 1 step of rng
            generator = np.random.default_rng(seed)

        # Check if we've already cached this computation (indexed by a hash)
        if self._data_files:
            if indices_cache_file_name is None:
                # we create a unique hash from the function, current dataset file and the mapping args
                indices_cache_file_name = self._get_cache_file_path(new_fingerprint)
            if os.path.exists(indices_cache_file_name) and load_from_cache_file:
                logger.warning("Loading cached shuffled indices for dataset at %s", indices_cache_file_name)
                return self._new_dataset_with_indices(
                    fingerprint=new_fingerprint, indices_cache_file_name=indices_cache_file_name
                )

        permutation = generator.permutation(len(self))

        return self.select(
            indices=permutation,
            keep_in_memory=keep_in_memory,
            indices_cache_file_name=indices_cache_file_name,
            writer_batch_size=writer_batch_size,
            new_fingerprint=new_fingerprint,
        )

    @transmit_format
    @fingerprint_transform(
        inplace=False,
        randomized_function=True,
        fingerprint_names=["train_new_fingerprint", "test_new_fingerprint"],
        ignore_kwargs=["load_from_cache_file", "train_indices_cache_file_name", "test_indices_cache_file_name"],
    )
    def train_test_split(
        self,
        test_size: Union[float, int, None] = None,
        train_size: Union[float, int, None] = None,
        shuffle: bool = True,
        seed: Optional[int] = None,
        generator: Optional[np.random.Generator] = None,
        keep_in_memory: bool = False,
        load_from_cache_file: bool = True,
        train_indices_cache_file_name: Optional[str] = None,
        test_indices_cache_file_name: Optional[str] = None,
        writer_batch_size: Optional[int] = 1000,
        train_new_fingerprint: Optional[str] = None,
        test_new_fingerprint: Optional[str] = None,
    ) -> "DatasetDict":
        """Return a dictionary (:obj:`datasets.DatsetDict`) with two random train and test subsets (`train` and `test` ``Dataset`` splits).
        Splits are created from the dataset according to `test_size`, `train_size` and `shuffle`.

        This method is similar to scikit-learn `train_test_split` with the omission of the stratified options.

        Args:
            test_size (Optional `np.random.Generator`): Size of the test split
                If float, should be between 0.0 and 1.0 and represent the proportion of the dataset to include in the test split.
                If int, represents the absolute number of test samples.
                If None, the value is set to the complement of the train size.
                If train_size is also None, it will be set to 0.25.
            train_size (Optional `np.random.Generator`): Size of the train split
                If float, should be between 0.0 and 1.0 and represent the proportion of the dataset to include in the train split.
                If int, represents the absolute number of train samples.
                If None, the value is automatically set to the complement of the test size.
            shuffle (Optional `bool`, defaults to `True`): Whether or not to shuffle the data before splitting.
            seed (Optional `int`): A seed to initialize the default BitGenerator if ``generator=None``.
                If None, then fresh, unpredictable entropy will be pulled from the OS.
                If an int or array_like[ints] is passed, then it will be passed to SeedSequence to derive the initial BitGenerator state.
            generator (Optional `np.random.Generator`): Numpy random Generator to use to compute the permutation of the dataset rows.
                If ``generator=None`` (default), uses np.random.default_rng (the default BitGenerator (PCG64) of NumPy).
            keep_in_memory (`bool`, defaults to `False`): Keep the splits indices in memory instead of writing it to a cache file.
            load_from_cache_file (`bool`, defaults to `True`): If a cache file storing the splits indices
                can be identified, use it instead of recomputing.
            train_cache_file_name (`Optional[str]`, defaults to `None`): Provide the name of a path for the cache file. It is used to store the
                train split indices instead of the automatically generated cache file name.
            test_cache_file_name (`Optional[str]`, defaults to `None`): Provide the name of a path for the cache file. It is used to store the
                test split indices instead of the automatically generated cache file name.
            writer_batch_size (`int`, defaults to `1000`): Number of rows per write operation for the cache file writer.
                Higher value gives smaller cache files, lower value consume less temporary memory while running `.map()`.
            train_new_fingerprint (`Optional[str]`, defaults to `None`): the new fingerprint of the train set after transform.
                If `None`, the new fingerprint is computed using a hash of the previous fingerprint, and the transform arguments
            test_new_fingerprint (`Optional[str]`, defaults to `None`): the new fingerprint of the test set after transform.
                If `None`, the new fingerprint is computed using a hash of the previous fingerprint, and the transform arguments
        """
        from .dataset_dict import DatasetDict  # import here because of circular dependency

        if len(self.list_indexes()) > 0:
            raise DatasetTransformationNotAllowedError(
                "Using `.train_test_split` on a dataset with attached indexes is not allowed. You can first run `.drop_index() to remove your index and then re-add it."
            )
        # If the array is empty we do nothing
        if len(self) == 0:
            return DatasetDict({"train": self, "test": self})

        if test_size is None and train_size is None:
            test_size = 0.25

        # Safety checks similar to scikit-learn's ones.
        # (adapted from https://github.com/scikit-learn/scikit-learn/blob/fd237278e895b42abe8d8d09105cbb82dc2cbba7/sklearn/model_selection/_split.py#L1750)
        n_samples = len(self)
        if (
            isinstance(test_size, int)
            and (test_size >= n_samples or test_size <= 0)
            or isinstance(test_size, float)
            and (test_size <= 0 or test_size >= 1)
        ):
            raise ValueError(
                f"test_size={test_size} should be either positive and smaller "
                f"than the number of samples {n_samples} or a float in the (0, 1) range"
            )

        if (
            isinstance(train_size, int)
            and (train_size >= n_samples or train_size <= 0)
            or isinstance(train_size, float)
            and (train_size <= 0 or train_size >= 1)
        ):
            raise ValueError(
                f"train_size={train_size} should be either positive and smaller "
                f"than the number of samples {n_samples} or a float in the (0, 1) range"
            )

        if train_size is not None and not isinstance(train_size, (int, float)):
            raise ValueError(f"Invalid value for train_size: {train_size} of type {type(train_size)}")
        if test_size is not None and not isinstance(test_size, (int, float)):
            raise ValueError(f"Invalid value for test_size: {test_size} of type {type(test_size)}")

        if isinstance(train_size, float) and isinstance(test_size, float) and train_size + test_size > 1:
            raise ValueError(
                f"The sum of test_size and train_size = {train_size + test_size}, should be in the (0, 1)"
                " range. Reduce test_size and/or train_size."
            )

        if isinstance(test_size, float):
            n_test = ceil(test_size * n_samples)
        elif isinstance(test_size, int):
            n_test = float(test_size)

        if isinstance(train_size, float):
            n_train = floor(train_size * n_samples)
        elif isinstance(train_size, int):
            n_train = float(train_size)

        if train_size is None:
            n_train = n_samples - n_test
        elif test_size is None:
            n_test = n_samples - n_train

        if n_train + n_test > n_samples:
            raise ValueError(
                f"The sum of train_size and test_size = {n_train + n_test}, "
                "should be smaller than the number of "
                f"samples {n_samples}. Reduce test_size and/or "
                "train_size."
            )

        n_train, n_test = int(n_train), int(n_test)

        if n_train == 0:
            raise ValueError(
                f"With n_samples={n_samples}, test_size={test_size} and train_size={train_size}, the "
                "resulting train set will be empty. Adjust any of the "
                "aforementioned parameters."
            )

        if generator is None and shuffle is True:
            if seed is None:
                seed = np.random.get_state()[1][0]
                _ = np.random.random()  # do 1 step of rng
            generator = np.random.default_rng(seed)

        # Check if we've already cached this computation (indexed by a hash)
        if self._data_files:
            if train_indices_cache_file_name is None or test_indices_cache_file_name is None:
                # we create a unique hash from the function, current dataset file and the mapping args

                if train_indices_cache_file_name is None:
                    train_indices_cache_file_name = self._get_cache_file_path(train_new_fingerprint)
                if test_indices_cache_file_name is None:
                    test_indices_cache_file_name = self._get_cache_file_path(test_new_fingerprint)
            if (
                os.path.exists(train_indices_cache_file_name)
                and os.path.exists(test_indices_cache_file_name)
                and load_from_cache_file
            ):
                logger.warning(
                    "Loading cached split indices for dataset at %s and %s",
                    train_indices_cache_file_name,
                    test_indices_cache_file_name,
                )
                return DatasetDict(
                    {
                        "train": self._new_dataset_with_indices(
                            fingerprint=train_new_fingerprint, indices_cache_file_name=train_indices_cache_file_name
                        ),
                        "test": self._new_dataset_with_indices(
                            fingerprint=test_new_fingerprint, indices_cache_file_name=test_indices_cache_file_name
                        ),
                    }
                )

        if not shuffle:
            train_indices = np.arange(n_train)
            test_indices = np.arange(n_train, n_train + n_test)
        else:
            # random partition
            permutation = generator.permutation(len(self))
            test_indices = permutation[:n_test]
            train_indices = permutation[n_test : (n_test + n_train)]

        train_split = self.select(
            indices=train_indices,
            keep_in_memory=keep_in_memory,
            indices_cache_file_name=train_indices_cache_file_name,
            writer_batch_size=writer_batch_size,
            new_fingerprint=train_new_fingerprint,
        )
        test_split = self.select(
            indices=test_indices,
            keep_in_memory=keep_in_memory,
            indices_cache_file_name=test_indices_cache_file_name,
            writer_batch_size=writer_batch_size,
            new_fingerprint=test_new_fingerprint,
        )

        return DatasetDict({"train": train_split, "test": test_split})

    def shard(
        self,
        num_shards: int,
        index: int,
        contiguous: bool = False,
        keep_in_memory: bool = False,
        indices_cache_file_name: Optional[str] = None,
        writer_batch_size: Optional[int] = 1000,
    ) -> "Dataset":
        """Return the `index`-nth shard from dataset split into `num_shards` pieces.

        This shards deterministically. dset.shard(n, i) will contain all elements of dset whose
        index mod n = i.

        dset.shard(n, i, contiguous=True) will instead split dset into contiguous chunks,
        so it can be easily concatenated back together after processing. If n % i == l, then the
        first l shards will have length (n // i) + 1, and the remaining shards will have length (n // i).
        `datasets.concatenate([dset.shard(n, i, contiguous=True) for i in range(n)])` will return
        a dataset with the same order as the original.

        Be sure to shard before using any randomizing operator (such as shuffle).
        It is best if the shard operator is used early in the dataset pipeline.


        Args:
            num_shards (`int`): How many shards to split the dataset into.
            index (`int`): Which shard to select and return.
            contiguous: (`bool`, defaults to `False`): Whether to select contiguous blocks of indices for shards.
            keep_in_memory (`bool`, defaults to `False`): Keep the dataset in memory instead of writing it to a cache file.
            load_from_cache_file (`bool`, defaults to `True`): If a cache file storing the current computation from `function`
                can be identified, use it instead of recomputing.
            indices_cache_file_name (`Optional[str]`, defaults to `None`): Provide the name of a path for the cache file. It is used to store the
                indices of each shard instead of the automatically generated cache file name.
            writer_batch_size (`int`, defaults to `1000`): Number of rows per write operation for the cache file writer.
                Higher value gives smaller cache files, lower value consume less temporary memory while running `.map()`.
        """
        assert 0 <= index < num_shards, "index should be in [0, num_shards-1]"
        if contiguous:
            div = len(self) // num_shards
            mod = len(self) % num_shards
            start = div * index + min(index, mod)
            end = start + div + (1 if index < mod else 0)
            indices = np.arange(start, end)
        else:
            indices = np.arange(index, len(self), num_shards)

        return self.select(
            indices=indices,
            keep_in_memory=keep_in_memory,
            indices_cache_file_name=indices_cache_file_name,
            writer_batch_size=writer_batch_size,
        )

    def export(
        self,
        filename: str,
        format: str = "tfrecord",
    ):
        """Writes the Arrow dataset to a TFRecord file.

        The dataset must already be in tensorflow format. The records will be written with
        keys from `dataset._format_columns`.

        Args:
            `filename` (`str`): The filename, including the .tfrecord extension, to write to.
            `format` (`Optional[str]`, default: `"tfrecord"`): The type of output file. Currently this is a no-op, as
                TFRecords are the only option. This enables a more flexible function signature
                later.
        """
        try:
            import tensorflow as tf  # noqa: F401
        except ImportError:
            logger.error("Tensorflow needs to be installed to be able to return Tensorflow tensors.")

        # From https://www.tensorflow.org/tutorials/load_data/tfrecord
        def _bytes_feature(values):
            """Returns a bytes_list from a list of string / byte."""
            return tf.train.Feature(bytes_list=tf.train.BytesList(value=values))

        def _float_feature(values):
            """Returns a float_list from a list of float / double."""
            return tf.train.Feature(float_list=tf.train.FloatList(value=values))

        def _int64_feature(values):
            """Returns an int64_list from a list of bool / enum / int / uint."""
            return tf.train.Feature(int64_list=tf.train.Int64List(value=values))

        def _feature(values: Union[float, int, str, np.ndarray]) -> "tf.train.Feature":
            """Typechecks `values` and returns the corresponding tf.train.Feature."""
            if isinstance(values, np.ndarray):
                if values.dtype == np.dtype(float):
                    return _float_feature(values)
                elif values.dtype == np.int64:
                    return _int64_feature(values)
                elif values.dtype == np.dtype(str) or (
                    values.dtype == np.dtype(object) and len(values) > 0 and isinstance(values[0], str)
                ):
                    return _bytes_feature([v.encode() for v in values])
                else:
                    raise ValueError(
                        f"values={values} is an np.ndarray with items of dtype {values[0].dtype}, which cannot be serialized"
                    )
            if hasattr(values, "dtype"):
                if np.issubdtype(values.dtype, np.floating):
                    return _float_feature([values.item()])
                elif np.issubdtype(values.dtype, np.integer):
                    return _int64_feature([values.item()])
                elif np.issubdtype(values.dtype, np.str):
                    return _bytes_feature([values.item().encode()])
                else:
                    raise ValueError(f"values={values} has dtype {values.dtype}, which cannot be serialized")
            else:
                raise ValueError(f"values={values} are not numpy objects, and so cannot be serialized")

        def serialize_example(ex):
            feature = {key: _feature(value) for key, value in ex.items()}
            example_proto = tf.train.Example(features=tf.train.Features(feature=feature))
            return example_proto.SerializeToString()

        def tf_serialize_example(ex):
            tf_string = tf.py_function(serialize_example, (ex,), tf.string)
            return tf.reshape(tf_string, ())

        def generator():
            for ex in self:
                yield serialize_example(ex)

        assert self._format_type == "numpy", "Dataset format must be numpy before exporting"
        assert filename.endswith(".tfrecord")
        tf_dataset = tf.data.Dataset.from_generator(generator, output_types=tf.string, output_shapes=())
        writer = tf.data.experimental.TFRecordWriter(filename)
        logger.info(f"Writing TFRecord to {filename}")
        writer.write(tf_dataset)
        logger.info(f"Finished writing TFRecord to {filename}")
        self = None  # delete the dataset reference used by tf_dataset

    def to_csv(
        self,
        path_or_buf: Union[PathLike, BinaryIO],
        batch_size: Optional[int] = None,
        **to_csv_kwargs,
    ) -> int:
        """Exports the dataset to csv

        Args:
            path_or_buf (``PathLike`` or ``FileOrBuffer``): Either a path to a file or a BinaryIO.
            batch_size (Optional ``int``): Size of the batch to load in memory and write at once.
                Defaults to :obj:`datasets.config.DEFAULT_MAX_BATCH_SIZE`.
            to_csv_kwargs: Parameters to pass to pandas's :func:`pandas.DataFrame.to_csv`

        Returns:
            int: The number of characters or bytes written
        """
        # Dynamic import to avoid circular dependency
        from .io.csv import CsvDatasetWriter

        return CsvDatasetWriter(self, path_or_buf, batch_size=batch_size, **to_csv_kwargs).write()

    def to_dict(self, batch_size: Optional[int] = None, batched: bool = False) -> Union[dict, Iterator[dict]]:
        """Returns the dataset as a Python dict. Can also return a generator for large datasets.

        Args:
            batched (``bool``): Set to :obj:`True` to return a generator that yields the dataset as batches
                of ``batch_size`` rows. Defaults to :obj:`False` (returns the whole datasetas once)
            bacth_size (Optional ``int``): The size (number of rows) of the batches if ``batched`` is `True`.
                Defaults to :obj:`datasets.config.DEFAULT_MAX_BATCH_SIZE`.

        Returns:
            `dict` or `Iterator[dict]`
        """
        if not batched:
            return query_table(
                pa_table=self._data,
                key=slice(0, len(self)),
                indices=self._indices.column(0) if self._indices is not None else None,
            ).to_pydict()
        else:
            batch_size = batch_size if batch_size else config.DEFAULT_MAX_BATCH_SIZE
            return (
                query_table(
                    pa_table=self._data,
                    key=slice(offset, offset + batch_size),
                    indices=self._indices.column(0) if self._indices is not None else None,
                ).to_pydict()
                for offset in range(0, len(self), batch_size)
            )

    def to_pandas(
        self, batch_size: Optional[int] = None, batched: bool = False
    ) -> Union[pd.DataFrame, Iterator[pd.DataFrame]]:
        """Returns the dataset as a :class:`pandas.DataFrame`. Can also return a generator for large datasets.

        Args:
            batched (``bool``): Set to :obj:`True` to return a generator that yields the dataset as batches
                of ``batch_size`` rows. Defaults to :obj:`False` (returns the whole datasetas once)
            bacth_size (Optional ``int``): The size (number of rows) of the batches if ``batched`` is `True`.
                Defaults to :obj:`datasets.config.DEFAULT_MAX_BATCH_SIZE`.

        Returns:
            `pandas.DataFrame` or `Iterator[pandas.DataFrame]`
        """
        if not batched:
            return query_table(
                pa_table=self._data,
                key=slice(0, len(self)),
                indices=self._indices.column(0) if self._indices is not None else None,
            ).to_pandas()
        else:
            batch_size = batch_size if batch_size else config.DEFAULT_MAX_BATCH_SIZE
            return (
                query_table(
                    pa_table=self._data,
                    key=slice(offset, offset + batch_size),
                    indices=self._indices.column(0) if self._indices is not None else None,
                ).to_pandas()
                for offset in range(0, len(self), batch_size)
            )

    def add_faiss_index(
        self,
        column: str,
        index_name: Optional[str] = None,
        device: Optional[int] = None,
        string_factory: Optional[str] = None,
        metric_type: Optional[int] = None,
        custom_index: Optional["faiss.Index"] = None,  # noqa: F821
        train_size: Optional[int] = None,
        faiss_verbose: bool = False,
        dtype=np.float32,
    ):
        """Add a dense index using Faiss for fast retrieval.
        By default the index is done over the vectors of the specified column.
        You can specify :obj:`device` if you want to run it on GPU (:obj:`device` must be the GPU index).
        You can find more information about Faiss here:

            - For `string factory <https://github.com/facebookresearch/faiss/wiki/The-index-factory>`__

        Args:
            column (:obj:`str`):
                The column of the vectors to add to the index.
            index_name (Optional :obj:`str`):
                The index_name/identifier of the index.
                This is the index_name that is used to call :func:`datasets.Dataset.get_nearest_examples` or :func:`datasets.Dataset.search`.
                By default it corresponds to `column`.
            device (Optional :obj:`int`):
                If not None, this is the index of the GPU to use.
                By default it uses the CPU.
            string_factory (Optional :obj:`str`):
                This is passed to the index factory of Faiss to create the index.
                Default index class is ``IndexFlat``.
            metric_type (Optional :obj:`int`):
                Type of metric. Ex: faiss.faiss.METRIC_INNER_PRODUCT or faiss.METRIC_L2.
            custom_index (Optional :obj:`faiss.Index`):
                Custom Faiss index that you already have instantiated and configured for your needs.
            train_size (Optional :obj:`int`):
                If the index needs a training step, specifies how many vectors will be used to train the index.
            faiss_verbose (:obj:`bool`, defaults to False):
                Enable the verbosity of the Faiss index.
            dtype (data-type): The dtype of the numpy arrays that are indexed.
                Default is ``np.float32``.

        Example::

            ds = datasets.load_dataset('crime_and_punish', split='train')
            ds_with_embeddings = ds.map(lambda example: {'embeddings': embed(example['line']}))
            ds_with_embeddings.add_faiss_index(column='embeddings')
            # query
            scores, retrieved_examples = ds_with_embeddings.get_nearest_examples('embeddings', embed('my new query'), k=10)
            # save index
            ds_with_embeddings.save_faiss_index('embeddings', 'my_index.faiss')

            ds = datasets.load_dataset('crime_and_punish', split='train')
            # load index
            ds.load_faiss_index('embeddings', 'my_index.faiss')
            # query
            scores, retrieved_examples = ds.get_nearest_examples('embeddings', embed('my new query'), k=10)
        """
        with self.formatted_as(type="numpy", columns=[column], dtype=dtype):
            super().add_faiss_index(
                column=column,
                index_name=index_name,
                device=device,
                string_factory=string_factory,
                metric_type=metric_type,
                custom_index=custom_index,
                train_size=train_size,
                faiss_verbose=faiss_verbose,
            )
        return self

    def add_faiss_index_from_external_arrays(
        self,
        external_arrays: np.array,
        index_name: str,
        device: Optional[int] = None,
        string_factory: Optional[str] = None,
        metric_type: Optional[int] = None,
        custom_index: Optional["faiss.Index"] = None,  # noqa: F821
        train_size: Optional[int] = None,
        faiss_verbose: bool = False,
        dtype=np.float32,
    ):
        """Add a dense index using Faiss for fast retrieval.
        The index is created using the vectors of `external_arrays`.
        You can specify `device` if you want to run it on GPU (`device` must be the GPU index).
        You can find more information about Faiss here:
        - For `string factory <https://github.com/facebookresearch/faiss/wiki/The-index-factory>`__

        Args:
            external_arrays (:obj:`np.array`):
                If you want to use arrays from outside the lib for the index, you can set :obj:`external_arrays`.
                It will use :obj:`external_arrays` to create the Faiss index instead of the arrays in the given :obj:`column`.
            index_name (:obj:`str`):
                The index_name/identifier of the index.
                This is the index_name that is used to call :func:`datasets.Dataset.get_nearest_examples` or :func:`datasets.Dataset.search`.
            device (Optional :obj:`int`):
                If not None, this is the index of the GPU to use.
                By default it uses the CPU.
            string_factory (Optional :obj:`str`):
                This is passed to the index factory of Faiss to create the index.
                Default index class is ``IndexFlat``.
            metric_type (Optional :obj:`int`):
                Type of metric. Ex: faiss.faiss.METRIC_INNER_PRODUCT or faiss.METRIC_L2.
            custom_index (Optional :obj:`faiss.Index`):
                Custom Faiss index that you already have instantiated and configured for your needs.
            train_size (Optional :obj:`int`):
                If the index needs a training step, specifies how many vectors will be used to train the index.
            faiss_verbose (:obj:`bool`, defaults to False):
                Enable the verbosity of the Faiss index.
            dtype (:obj:`numpy.dtype`): The dtype of the numpy arrays that are indexed. Default is np.float32.
        """
        super().add_faiss_index_from_external_arrays(
            external_arrays=external_arrays.astype(dtype),
            index_name=index_name,
            device=device,
            string_factory=string_factory,
            metric_type=metric_type,
            custom_index=custom_index,
            train_size=train_size,
            faiss_verbose=faiss_verbose,
        )

    def add_elasticsearch_index(
        self,
        column: str,
        index_name: Optional[str] = None,
        host: Optional[str] = None,
        port: Optional[int] = None,
        es_client: Optional["elasticsearch.Elasticsearch"] = None,  # noqa: F821
        es_index_name: Optional[str] = None,
        es_index_config: Optional[dict] = None,
    ):
        """Add a text index using ElasticSearch for fast retrieval. This is done in-place.

        Args:
            column (:obj:`str`):
                The column of the documents to add to the index.
            index_name (Optional :obj:`str`):
                The index_name/identifier of the index.
                This is the index name that is used to call :func:`datasets.Dataset.get_nearest_examples` or :func:`datasets.Dataset.search`.
                By default it corresponds to :obj:`column`.
            host (Optional :obj:`str`, defaults to localhost):
                host of where ElasticSearch is running
            port (Optional :obj:`str`, defaults to 9200):
                port of where ElasticSearch is running
            es_client (Optional :obj:`elasticsearch.Elasticsearch`):
                The elasticsearch client used to create the index if host and port are None.
            es_index_name (Optional :obj:`str`):
                The elasticsearch index name used to create the index.
            es_index_config (Optional :obj:`dict`):
                The configuration of the elasticsearch index.
                Default config is:

        Config::

            {
                "settings": {
                    "number_of_shards": 1,
                    "analysis": {"analyzer": {"stop_standard": {"type": "standard", " stopwords": "_english_"}}},
                },
                "mappings": {
                    "properties": {
                        "text": {
                            "type": "text",
                            "analyzer": "standard",
                            "similarity": "BM25"
                        },
                    }
                },
            }

        Example::

            es_client = elasticsearch.Elasticsearch()
            ds = datasets.load_dataset('crime_and_punish', split='train')
            ds.add_elasticsearch_index(column='line', es_client=es_client, es_index_name="my_es_index")
            scores, retrieved_examples = ds.get_nearest_examples('line', 'my new query', k=10)

        """
        with self.formatted_as(type=None, columns=[column]):
            super().add_elasticsearch_index(
                column=column,
                index_name=index_name,
                host=host,
                port=port,
                es_client=es_client,
                es_index_name=es_index_name,
                es_index_config=es_index_config,
            )
        return self


def concatenate_datasets(
    dsets: List[Dataset],
    info: Optional[Any] = None,
    split: Optional[Any] = None,
):
    """
    Converts a list of :obj:``datasets.Dataset`` with the same schema into a single :obj:``datasets.Dataset``.

    Args:
        dsets (:obj:``List[datasets.Dataset]``): A list of Datasets to concatenate
        info (:obj:``datasets.DatasetInfo``, `optional`, defaults to :obj:``None``): If specified, the dataset info containing info like
            description, citation, etc.
        split (:obj:``datasets.NamedSplit``, `optional`, defaults to :obj:``None``): If specified, the name of the dataset split.
    """
    if not all([dset.features.type == dsets[0].features.type for dset in dsets]):
        raise ValueError("Features must match for all datasets")

    # Datasets tables should all come from disk or memory, but not a mix

    dsets_in_memory = [not dset._data_files for dset in dsets]
    if any(dset_in_memory != dsets_in_memory[0] for dset_in_memory in dsets_in_memory):
        raise ValueError(
            "Datasets should ALL come from memory, or should ALL come from disk.\n"
            "However datasets {} come from memory and datasets {} come from disk.".format(
                [i for i in range(len(dsets)) if dsets_in_memory[i]],
                [i for i in range(len(dsets)) if not dsets_in_memory[i]],
            )
        )

    # Find common format or reset format

    format = dsets[0].format
    if any(dset.format != format for dset in dsets):
        format = {}
        logger.info("Some of the datasets have disparate format. Resetting the format of the concatenated dataset.")

    # Concatenate tables

    table = pa.concat_tables(dset._data for dset in dsets if len(dset._data) > 0)
    data_files = [copy.deepcopy(f) for dset in dsets for f in dset._data_files]
    inplace_history = [copy.deepcopy(h) for dset in dsets for h in dset._inplace_history]

    def apply_offset_to_indices_table(table, offset):
        if offset == 0:
            return table
        else:
            array = table["indices"]
            if isinstance(array, pa.ChunkedArray):
                new_array = pa.array(np.concatenate([c.to_numpy() for c in array.chunks]) + offset, pa.uint64())
            else:
                new_array = pa.array(array.to_numpy() + offset, pa.uint64())
            return pa.Table.from_arrays([new_array], names=["indices"])

    # Concatenate indices if they exist

    if any(dset._indices is not None for dset in dsets):

        # Datasets indices tables should all come from disk or memory, but not a mix
        # Datasets with no indices tables are replaced with a dataset with an indicies table in memory

        indices_mappings_in_memory = [not dset._indices_data_files for dset in dsets]
        if any(
            indices_mapping_in_memory != indices_mappings_in_memory[0]
            for indices_mapping_in_memory in indices_mappings_in_memory
        ):
            raise ValueError(
                "Datasets' indices should ALL come from memory, or should ALL come from disk.\n"
                "However datasets' indices {} come from memory and datasets' indices {} come from disk.".format(
                    [i for i in range(len(dsets)) if indices_mappings_in_memory[i]],
                    [i for i in range(len(dsets)) if not indices_mappings_in_memory[i]],
                )
            )
        indices_in_memory = indices_mappings_in_memory[0]

        # Create missing indices tables in memory

        if indices_in_memory:
            for i in range(len(dsets)):
                if dsets[i]._indices is None:
                    dsets[i] = dsets[i].select(range(len(dsets[i])))
        assert all(dset._indices is not None for dset in dsets), "each dataset should have an indices table"

        # An offset needs to be applied to the indices before concatenating

        indices_tables = []
        offset = 0
        for dset in dsets:
            indices_tables.append(apply_offset_to_indices_table(dset._indices, offset))
            offset += len(dset._data)

        # Concatenate indices

        indices_tables = [t for t in indices_tables if len(t) > 0]
        if indices_tables:
            indices_table = pa.concat_tables(indices_tables)
        else:
            indices_table = pa.Table.from_batches([], schema=pa.schema({"indices": pa.int64()}))
    else:
        indices_table = None
    if info is None:
        info = DatasetInfo.from_merge([dset.info for dset in dsets])
    fingerprint = update_fingerprint(
        "".join(dset._fingerprint for dset in dsets), concatenate_datasets, {"info": info, "split": split}
    )
    concatenated_dataset = Dataset(
        table,
        info=info,
        split=split,
        data_files=data_files,
        indices_table=indices_table,
        indices_data_files=None,  # can't reuse same files as an offset was applied
        fingerprint=fingerprint,
        inplace_history=inplace_history,
    )
    concatenated_dataset.set_format(**format)
    return concatenated_dataset


# This is outside Dataset.filter as it needs to be picklable for multiprocessing
def predicate_wrapper(predicate_fn, with_indices: bool = False, input_columns: List[str] = None, **fn_kwargs):
    """Wrap the `Dataset.filter` predicate function to conform to the quirks of `Dataset.map`. """

    def wrapped_with_indices(examples: Dict[str, List], indices: List[int]):
        if input_columns is None:
            transposed = columns_dict_to_list_of_dicts(examples)
            return dict(mask=[predicate_fn(e, i, **fn_kwargs) for e, i in exact_zip(transposed, indices)])
        else:
            selected_values = [examples[col] for col in input_columns]
            return dict(
                mask=[predicate_fn(*vals, i, **fn_kwargs) for *vals, i in exact_zip(*selected_values, indices)]
            )

    def wrapped(examples: Dict[str, List]):
        if input_columns is None:
            transposed = columns_dict_to_list_of_dicts(examples)
            return dict(mask=[predicate_fn(e, **fn_kwargs) for e in transposed])
        else:
            selected_values = [examples[col] for col in input_columns]
            return dict(mask=[predicate_fn(*vals, **fn_kwargs) for *vals, i in exact_zip(*selected_values)])

    return wrapped_with_indices if with_indices else wrapped<|MERGE_RESOLUTION|>--- conflicted
+++ resolved
@@ -1375,46 +1375,6 @@
         if fn_kwargs is None:
             fn_kwargs = {}
 
-<<<<<<< HEAD
-        # Check if the function returns updated examples
-        def do_update_data(inputs, indices):
-            """ Does the function returns a dict. """
-            fn_args = [inputs] if input_columns is None else [inputs[col] for col in input_columns]
-            processed_inputs = (
-                function(*fn_args, indices, **fn_kwargs) if with_indices else function(*fn_args, **fn_kwargs)
-            )
-            does_return_dict = isinstance(processed_inputs, Mapping)
-
-            if does_return_dict is False and processed_inputs is not None:
-                raise TypeError(
-                    "Provided `function` which is applied to all elements of table returns a variable of type {}. Make sure provided `function` returns a variable of type `dict` to update the dataset or `None` if you are only interested in side effects.".format(
-                        type(processed_inputs)
-                    )
-                )
-            elif isinstance(test_indices, list) and does_return_dict is True:
-                allowed_batch_return_types = (list, np.ndarray)
-                all_dict_values_are_lists = all(
-                    isinstance(value, allowed_batch_return_types) for value in processed_inputs.values()
-                )
-                if all_dict_values_are_lists is False:
-                    raise TypeError(
-                        "Provided `function` which is applied to all elements of table returns a `dict` of types {}. When using `batched=True`, make sure provided `function` returns a `dict` of types like `{}`.".format(
-                            [type(x) for x in processed_inputs.values()], allowed_batch_return_types
-                        )
-                    )
-
-            return does_return_dict
-
-        # We only update the data table (and use the cache) if the function returns a dict.
-        # Test it on the first element or a small batch (0, 1) for batched inputs
-        logger.info("Testing the mapped function outputs")
-        test_inputs = self[:2] if batched else self[0]
-        test_indices = [0, 1] if batched else 0
-        update_data = do_update_data(test_inputs, test_indices)
-        logger.info("Testing finished, running the mapping function on the dataset")
-
-=======
->>>>>>> 0cb1ac06
         if num_proc is None or num_proc == 1:
             return self._map_single(
                 function=function,
@@ -1608,7 +1568,7 @@
                 logger.warning("Loading cached processed dataset at %s", cache_file_name)
                 info = self.info.copy()
                 info.features = features
-                return Dataset.from_file(cache_file_name, info=info, split=self.split)
+                return Dataset.from_file(cache_file_name, info=info, split=self.split, keep_in_memory=True)
 
         # We set this variable to True after processing the first example/batch in
         # `apply_function_on_filtered_inputs` if the map function returns a dict.
@@ -1673,29 +1633,11 @@
             inputs.update(processed_inputs)
             return inputs
 
-<<<<<<< HEAD
-        # Check if we've already cached this computation (indexed by a hash)
-        if update_data and self._data_files:
-            if cache_file_name is None:
-                # we create a unique hash from the function, current dataset file and the mapping args
-                cache_file_name = self._get_cache_file_path(new_fingerprint)
-            if os.path.exists(cache_file_name) and load_from_cache_file:
-                logger.warning("Loading cached processed dataset at %s", cache_file_name)
-                info = self.info.copy()
-                info.features = features
-                return Dataset.from_file(cache_file_name, info=info, split=self.split, in_memory=keep_in_memory)
-
-        # Prepare output buffer and batched writer in memory or on file if we update the table
-        if update_data:
-            if features is None:
-                features = self.features
-=======
         def init_buffer_and_writer():
             # Prepare output buffer and batched writer in memory or on file if we update the table
             writer_features = features
             if writer_features is None:
                 writer_features = self.features
->>>>>>> 0cb1ac06
                 update_features = True
             else:
                 update_features = False
